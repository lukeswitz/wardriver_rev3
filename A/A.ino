//Joseph Hewitt 2023
//This code is for the ESP32 "Side A" of the wardriver hardware revision 3.

const String VERSION = "1.2.1";

#include <GParser.h>
#include <MicroNMEA.h>
#include "FS.h"
#include "SD.h"
#include "SPI.h" 
#include <WiFi.h>
#include "esp_wifi.h"
#include <Preferences.h>
#include <time.h>
#include <Update.h>
#include "mbedtls/sha256.h"
#include "mbedtls/md.h"
#include <WiFiClientSecure.h>
#include <nvs_flash.h>

#include <Wire.h>
#include <Adafruit_GFX.h>
#include <Adafruit_SSD1306.h>
#define SCREEN_WIDTH 128 // OLED display width, in pixels
#define SCREEN_HEIGHT 32 // OLED display height, in pixels
#define OLED_RESET     -1 // Reset pin # (or -1 if sharing Arduino reset pin)
Adafruit_SSD1306 display(SCREEN_WIDTH, SCREEN_HEIGHT, &Wire, OLED_RESET);

//The stack size is insufficient for the OTA hashing calls. This is 10K, instead of the default 8K.
SET_LOOP_TASK_STACK_SIZE(10240);

String b_side_hash_full = "unset"; //Set automatically

//These variables are used for buffering/caching GPS data.
char nmeaBuffer[100];
MicroNMEA nmea(nmeaBuffer, sizeof(nmeaBuffer));
unsigned long lastgps = 0;
String last_lats = "";
String last_lons = "";

//Automatically set by the OTA update check with the latest version numbers.
String ota_latest_stable = "";
String ota_latest_beta = "";

//Automatically set to true if a blocklist was loaded.
boolean use_blocklist = false;
//millis() when the last block happened.
unsigned long ble_block_at = 0;
unsigned long wifi_block_at = 0;

//These variables are used to populate the LCD with statistics.
float temperature;
unsigned int ble_count;
unsigned int count_5ghz;
unsigned int gsm_count;
unsigned int wifi_count;
unsigned int disp_gsm_count;
unsigned int disp_wifi_count;
boolean is_5ghz = false;
unsigned long side_b_reset_millis;
unsigned long started_at_millis;
unsigned long total_new_wifi = 0;

uint32_t chip_id;

File filewriter;

Preferences preferences;
unsigned long bootcount = 0;

String default_ssid = "wardriver.uk";
const char* default_psk = "wardriver.uk";

/* The recently seen MAC addresses and cell towers are saved into these arrays so that the 
 * wardriver can detect if they have already been written to the Wigle CSV file.
 * These _len definitions define how large those arrays should be. Larger is better but consumes more RAM.
 */
#define mac_history_len 512
#define cell_history_len 128
#define blocklist_len 20
//Max blocklist entry length. 32 = max SSID len.
#define blocklist_str_len 32
//How many file references we are willing to hold from the WiGLE upload history.
#define wigle_history_len 256

struct mac_addr {
   unsigned char bytes[6];
};

struct coordinates {
  double lat;
  double lon;
  int acc;
};

struct cell_tower {
  int mcc;
  int mnc;
  int lac;
  int cellid;
  unsigned long seenat;
  int strength;
  struct coordinates pos;
};

struct block_str {
  char characters[blocklist_str_len];
};

//We need a way to reference a file between this device and WiGLE.net.
//Use the size + file ID (which is just the bootcounter, which can reset and is not unique).
//We also want some stats from the server.
struct wigle_file {
  unsigned long fid;
  unsigned long fsize;
  unsigned long discovered_gps;
  unsigned long total_gps;
  boolean wait;
};

struct mac_addr mac_history[mac_history_len];
unsigned int mac_history_cursor = 0;

struct cell_tower cell_history[cell_history_len];
unsigned int cell_history_cursor = 0;

struct block_str block_list[blocklist_len];

struct wigle_file wigle_history[wigle_history_len];
unsigned int wigle_history_cursor = 0;

unsigned long lcd_last_updated;

#define YEAR_2020 1577836800 //epoch value for 1st Jan 2020; dates older than this are considered wrong (this code was written after 2020).
const char* ntpServer = "pool.ntp.org";

TaskHandle_t primary_scan_loop_handle;

boolean b_working = false; //Set to true when we receive some valid data from side B.
boolean ota_optout = false; //Set in the web interface
boolean wigle_commercial = false; //Set in the web interface
boolean wigle_autoupload = false; //Set in the web interface
String wigle_api_key = ""; //Set in the web interface
String wigle_username = ""; //Set automatically via API calls

#define DEVICE_UNKNOWN   254
#define DEVICE_CUSTOM    0
#define DEVICE_REV3      1
#define DEVICE_REV3_5    2
#define DEVICE_REV4      3
#define DEVICE_REV3_5GM  4
#define DEVICE_CSF_MINI  5
byte DEVICE_TYPE = DEVICE_UNKNOWN;

#define HTTP_TIMEOUT_MS 750

//Change these in cfg.txt instead of editing this source code.
int gps_baud_rate = 9600;
boolean rotate_display = false;
boolean block_resets = false;
boolean block_reconfigure = false;
int web_timeout = 60000; //ms to spend hosting the web interface before booting.
int gps_allow_stale_time = 60000;
boolean enforce_valid_binary_checksums = true; //Lookup OTA binary checksums online, prevent installation if no match found
boolean nets_over_uart = false; //Send discovered networks over UART?
String ota_hostname = "ota.wardriver.uk";
unsigned long auto_reset_ms = 0;
float force_lat = 0;
float force_lon = 0;
boolean sb_bw16 = false; 

#define MAX_AUTO_RESET_MS 1814400000
#define MIN_AUTO_RESET_MS 7200000

boolean use_fallback_cert = false;

// CERTIFICATES 
// These certs are used for HTTPS comms to the OTA backend.
// By hardcoding them, we are asserting trust. CAs are not used.
// They will be rotated regularly.

static const char *PRIMARY_OTA_CERT = R"EOF(
-----BEGIN CERTIFICATE-----
MIIDeTCCAmGgAwIBAgIUbrbwBJuNsr7DeScXZxaUynePHfowDQYJKoZIhvcNAQEL
BQAwTDELMAkGA1UEBhMCTkwxCzAJBgNVBAgMAlpIMRUwEwYDVQQKDAx3YXJkcml2
ZXIudWsxGTAXBgNVBAMMEG90YS53YXJkcml2ZXIudWswHhcNMjMwNjA4MjAwMTQ1
WhcNMjUwMTI4MjAwMTQ1WjBMMQswCQYDVQQGEwJOTDELMAkGA1UECAwCWkgxFTAT
BgNVBAoMDHdhcmRyaXZlci51azEZMBcGA1UEAwwQb3RhLndhcmRyaXZlci51azCC
ASIwDQYJKoZIhvcNAQEBBQADggEPADCCAQoCggEBANhPWzq8txiMt4IJikuZnNov
6rAvAM3OicSKofdkOuvNOV6HlVmfzYVNNlESakuloEYRPwF7oxhQEPeU2X2jsQK6
cCuWrAR2SWPTJ1kk+gNMx7Xq7GOU11wuHFJNRESdOCSCvixCjg/fbMb0Zmt9z/gX
Rur0Pg/uYEcUgFyJ8KYgDh7m7chCfcFafhQ5RnkXpMINBZX+GmC/BQ57uZhrdTyY
x5ZnjrLjzvjgLmABRTynCELPDjosfquxW+fHoG48qk4QLMhu/f8JItOce5kmIvS+
v/766LN2gVK7oYlWjN44Sa/5hlp6Rl2YXGayYOAiivuyr/vniG0xoi2LBe1/WtsC
AwEAAaNTMFEwHQYDVR0OBBYEFF5wxZNmrWN8/a2a0fAPmJJ/m+OaMB8GA1UdIwQY
MBaAFF5wxZNmrWN8/a2a0fAPmJJ/m+OaMA8GA1UdEwEB/wQFMAMBAf8wDQYJKoZI
hvcNAQELBQADggEBACpF2qkQd40MLWkMDYaoZFYeZMMt7ktsRAjo6P5HNVAQMdMz
i9GtYLiXNFyw/Ub0X0JFwZDiqFSKcxJIWx5hgEVTSIvg36ZCRmrP1gmcVtzLbgjG
oTlYBrUQdeH0KYG+7xMdPJI4+8yc3OXsoZjr4tIlbZJtej6OBipZks645BKUAs3a
NUVm7tvzg9hEsfPDXXubcK6JLPdNwrnVEmwq6NlKVVHN9McExBumGKnyKYGK8MZF
KwkScjhM4MVp5+qVrnuZgqkwM0ZOpZ/vAlD6Csv/DplY92nZs1vHSp2RDVHq6IFI
IY8r4D96F4ocMmptiPuXifjDkGbXPqfnJhwhaMA=
-----END CERTIFICATE-----
)EOF";

static const char *FALLBACK_OTA_CERT = R"EOF(
-----BEGIN CERTIFICATE-----
MIIDgTCCAmmgAwIBAgIUPCSsdEWm6C+RS/JoFaREpBmwqMMwDQYJKoZIhvcNAQEL
BQAwUDELMAkGA1UEBhMCTkwxCzAJBgNVBAgMAlpIMRkwFwYDVQQKDBBvdGEud2Fy
ZHJpdmVyLnVrMRkwFwYDVQQDDBBvdGEud2FyZHJpdmVyLnVrMB4XDTI0MTAwNTEx
MDA1MloXDTI1MTAwNTExMDA1MlowUDELMAkGA1UEBhMCTkwxCzAJBgNVBAgMAlpI
MRkwFwYDVQQKDBBvdGEud2FyZHJpdmVyLnVrMRkwFwYDVQQDDBBvdGEud2FyZHJp
dmVyLnVrMIIBIjANBgkqhkiG9w0BAQEFAAOCAQ8AMIIBCgKCAQEAsyLzjymRag1m
esKhQMPEJSM05YvSZYQfh7gIYDmjTbETRkQ530HR2CA9eMF45BjmzZ7Tn3W5rxBE
kh3uH1YwELgPV0nNCIvoJEAF1vseYqkRH4zFxlqf6hXKrBn8NJ1gmDuDovul86AO
ahi505xt/2iXXDXjTks0f/HkVkSRiKIOP6V7XluuNBN5nDpESCZ0bglL2dy7qy9O
LTzN9raX7qLzThjnx69Flc4TFtixk/02taedw8ZH7bedBts3duS/ODMzAipaXIqj
paEBfFnjfan2A9nLJwHPS7g0Ec4KR3syifLU1ff+N79rHtGCZjnVG9Bn70vYXwA5
PfxTs+9ctQIDAQABo1MwUTAdBgNVHQ4EFgQU0iKKwPG/hNN5l5K5t7jVsDUmbegw
HwYDVR0jBBgwFoAU0iKKwPG/hNN5l5K5t7jVsDUmbegwDwYDVR0TAQH/BAUwAwEB
/zANBgkqhkiG9w0BAQsFAAOCAQEAUky/qKRmIdK0N9n9aSDZLjm3KBHUsr+9BV85
i9B8LRhfPEq42tTYBdppNatShz5DKwQSW3tzoVJZkWWd/Lz8/K78eTQ1x//rc4cL
SzjKNiSvx61xJ+WFdczTUmmnAoI4LW83gAUCUOGzZ5PCCiG8h2XRz/C3snN89IN+
PghVRXsXxN9cE0ZpzGZcnKY0l6x2qNdX92j6RBjrmQ7kKRDaVGswcezCaxy3kgUC
4Q8nhWv5EzWfwtlY7QZ6WmKwpqWe1PpR7JQz/2wbQDLvJNhDrK+fFk/+8//6ZkgT
wZj2V+gRCHJi8TgvXDv6rnR/BXSM0Gh/uEXo1Ev5q4YmgUZCVw==
-----END CERTIFICATE-----
)EOF";

// END CERTIFICATES

struct wigle_file get_wigle_file(int fid, unsigned long fsize){
  //Provide a local fileID (numerical bootcounter part only) and the filesize 
  //Returns a reference to a WiGLE uploaded file, if it has been uploaded. A zero'd object otherwise.

  for (unsigned int cur = 0; cur < wigle_history_len; cur++){
    if (wigle_history[cur].fid == 0){
      //We hit an unpopulated entry, meaning we're at the end.
      break;
    }
    if (wigle_history[cur].fid == fid && wigle_history[cur].fsize){
      return wigle_history[cur];
    }
  }

  //Return the struct with all zeros when we don't have anything.
  //a fid of zero can't be seen in the wild, so this denotes an invalid/missing response.
  struct wigle_file wigle_file_reference;
  wigle_file_reference = (wigle_file){.fid = 0, .fsize = 0, .discovered_gps = 0, .total_gps = 0, .wait = true};
  return wigle_file_reference;
}

unsigned long get_epoch(boolean await_valid=false) {
  //Return epoch from system clock.

  time_t now;
  struct tm timeinfo;
  if (await_valid){
    //This seems to just loop for ~5sec or until the date is valid. Possibly required for NTP?
    if (!getLocalTime(&timeinfo)) {
      return(0);
    }
  }
  time(&now);
  return now;
}

String dt_string(time_t now=0){
  //Return a datetime String from a time_t epoch value
  struct tm ts;
  char buf[80];

  ts = *localtime(&now);
  strftime(buf, sizeof(buf), "%Y-%m-%d %H:%M:%S", &ts);
  String out = String(buf);

  return out;
}

void wigle_load_history(){
  wigle_history_cursor = 0;
  
  //If authorized, get file uploads from WiGLE and store their references in RAM for later.
  Serial.println("Will check previous WiGLE uploads");
  
  if (!SD.exists("/wigle.crt")){
    Serial.println("No CA cert file!");
    return;
  }

  if (wigle_api_key.length() < 3){
    Serial.println("Not authorized with WiGLE");
    return;
  }

  //This block is duplicated also in wigle_upload, refactor some time?
  //Current root is 1940, double it in case larger certs are used in the future.
  #define ca_len 3880
  byte ca_root[ca_len];
  Serial.println("Loading CA");
  File careader = SD.open("/wigle.crt", FILE_READ);
  if (careader.size() > ca_len-2){
    Serial.println("wigle.crt too large");
    return;
  }
  careader.read(ca_root, ca_len);
  careader.close();
  //^
  
  clear_display();
  display.println("Contacting WiGLE");
  display.display();


  WiFiClientSecure httpsclient;
  httpsclient.setCACert((char*)ca_root);

  if (!httpsclient.connect("api.wigle.net", 443)){
    Serial.println("Wigle API connection failed");
    return;
  }
  Serial.println("WIGLE OK");
  display.println("Connected");
  display.display();

  httpsclient.println("GET /api/v2/file/transactions?pagestart=0&pageend=300 HTTP/1.0");
  httpsclient.println("Host: api.wigle.net");
  httpsclient.println("Connection: close");
  httpsclient.print("User-Agent: ");
  httpsclient.println(generate_user_agent());
  httpsclient.print("Authorization: Basic ");
  httpsclient.println(wigle_api_key);
  httpsclient.println();

  boolean headers = true;
  String lbuf = "";
  while (httpsclient.connected()){
    if (headers){
      lbuf = httpsclient.readStringUntil('\n');
      if (lbuf.length() < 3){
        //Blank line, end of headers.
        headers = false;
      }
    } else {
      int first_pos = 0;
      int second_pos = 0;
      
      lbuf = httpsclient.readStringUntil('}');

      if (lbuf.indexOf("username") > 0){
        first_pos = lbuf.indexOf("username\":\"")+11;
        second_pos = lbuf.indexOf("\"", first_pos);
        String username = lbuf.substring(first_pos, second_pos);
        if (username.length() > 2 && username.length() < 33){
          wigle_username = username;
          username = "";
        }
      }
      
      String chip_id_str = String(chip_id);
      if (lbuf.indexOf(chip_id_str) < 0){
        //No reference to our device, so it was uploaded by something else.
        continue;
      }

      first_pos = lbuf.indexOf("wd3-")+4;
      second_pos = lbuf.indexOf(".", first_pos);
      String filename_id = lbuf.substring(first_pos, second_pos);

      first_pos = lbuf.indexOf("discoveredGps\":")+15;
      second_pos = lbuf.indexOf(",", first_pos);
      String discovered_gps = lbuf.substring(first_pos, second_pos);

      first_pos = lbuf.indexOf("totalGps\":")+10;
      second_pos = lbuf.indexOf(",", first_pos);
      String total_gps = lbuf.substring(first_pos, second_pos);

      first_pos = lbuf.indexOf("fileSize\":")+10;
      second_pos = lbuf.indexOf(",", first_pos);
      String file_size = lbuf.substring(first_pos, second_pos);

      boolean is_waiting = true;
      if (lbuf.indexOf("wait\":null") > 0){
        is_waiting = false;
      }

      if (wigle_history_cursor < wigle_history_len){
        struct wigle_file wigle_file_reference;
        wigle_file_reference = (wigle_file){.fid = (int) filename_id.toInt(), .fsize = (int) file_size.toInt(), .discovered_gps = (int) discovered_gps.toInt(), .total_gps = (int) total_gps.toInt(), .wait = is_waiting};
        wigle_history[wigle_history_cursor] = wigle_file_reference;
        wigle_history_cursor++;
      }
      
    }
  }
  Serial.print(wigle_history_cursor);
  Serial.println(" historical uploads found");
  Serial.println("Connection closed");
}

boolean wigle_upload(String path){
  clear_display();
  display.println("WiGLE Upload");
  display.display();
  if (!SD.exists(path)){
    Serial.println("Wigle upload filepath not found");
    return false;
  }

  if (!SD.exists("/wigle.crt")){
    Serial.println("No CA cert file!");
    return false;
  }
  
  //Current root is 1940, double it in case larger certs are used in the future.
  #define ca_len 3880
  byte ca_root[ca_len];
  Serial.println("Loading CA");
  File careader = SD.open("/wigle.crt", FILE_READ);
  if (careader.size() > ca_len-2){
    Serial.println("wigle.crt too large");
    return false;
  }
  careader.read(ca_root, ca_len);
  careader.close();

  String boundary = "wduk";
  boundary.concat(esp_random());
  
  WiFiClientSecure httpsclient;
  httpsclient.setCACert((char*)ca_root);

  if (!httpsclient.connect("api.wigle.net", 443)){
    Serial.println("Wigle API connection failed");
    return false;
  }
  Serial.println("WIGLE OK");
  display.println("Connected");
  display.display();
  
  File filereader = SD.open(path);

  Serial.println("Uploading file to Wigle");

  String nice_filename = generate_filename(path);

  //This is horrible :^)
  //Content-Disposition headers appear in the HTTP body, this is the calculated size.
  int cd_header_len = 0;
  cd_header_len += (boundary.length()+2)*3; //We use the boundary 3 times, double-dashed (the +2)
  cd_header_len += 2; //The additional double-dash for the final boundary.
  cd_header_len += 56; //Initial content-disposition filename line, including closing quote
  cd_header_len += nice_filename.length();
  cd_header_len += 22; //Content-Type CSV
  cd_header_len += 45; //Second content-disposition line for "donate" form.
  if (wigle_commercial){
    Serial.println("WiGLE commerical optin selected.");
    cd_header_len += 4; //"on" + \n\r
  }
  cd_header_len += 22; //New lines (doubled, because it's CR&LF)
  Serial.print("Extra content-length bytes for CD headers: ");
  Serial.println(cd_header_len);
  
  httpsclient.println("POST /api/v2/file/upload HTTP/1.0");
  httpsclient.println("Host: api.wigle.net");
  httpsclient.println("Connection: close");
  httpsclient.print("User-Agent: ");
  httpsclient.println(generate_user_agent());
  if (wigle_api_key.length() > 2){
    httpsclient.print("Authorization: Basic ");
    httpsclient.println(wigle_api_key);
  }
  httpsclient.print("Content-Type: multipart/form-data; boundary=");
  httpsclient.println(boundary);
  httpsclient.print("Content-Length: ");
  httpsclient.println(filereader.size()+cd_header_len);
  
  boundary = "--" + boundary;
  //End header:
  httpsclient.println();
  //Start content-disposition file header:
  httpsclient.println(boundary);
  httpsclient.print("Content-Disposition: form-data; name=\"file\"; filename=\"");
  httpsclient.print(nice_filename);
  httpsclient.println("\"");
  httpsclient.println("Content-Type: text/csv");
  //End content-disposition file header:
  httpsclient.println();
  //Start file body:

  #define CBUFLEN 1024
  byte cbuf[CBUFLEN];
  
  float percent = 0;
  while (filereader.available()){
    long bytes_available = filereader.available();
    int toread = CBUFLEN;
    if (bytes_available < CBUFLEN){
      toread = bytes_available;
    }
    
    filereader.read(cbuf, toread);
    httpsclient.write(cbuf, toread);
    clear_display();
    display.println("WiGLE Upload");
    percent = ((float)filereader.position() / (float)filereader.size()) * 100;
    display.print(percent);
    display.println("%");
    display.display();
  }

  //httpsclient.write(filereader);
  //End file body:
  httpsclient.println();
  httpsclient.println();
  //Start content-disposition form header:
  httpsclient.println(boundary);
  httpsclient.println("Content-Disposition: form-data; name=\"donate\"");
  //End content-disposition form header:
  httpsclient.println();
  //Start form body:
  if (wigle_commercial){
    httpsclient.println("on");
  }
  //End content-disposition:
  httpsclient.print(boundary);
  httpsclient.println("--");
  httpsclient.println();
  httpsclient.flush();

  Serial.println("File transfer complete");
  clear_display();
  display.println("Transfer complete");
  display.display();

  String serverres = "";

  while (httpsclient.connected()){
    if (httpsclient.available()){
      char c = httpsclient.read();
      Serial.write(c);
      serverres.concat(c);
    }
    if (serverres.length() > 1024){
      Serial.println("Aborting read, large payload");
      break;
    }
  }

  httpsclient.stop();

  Serial.println();
  Serial.println("WiGLE done, connection closed");

  if (serverres.indexOf("\"success\":true") > -1){
    Serial.println("Upload success confirmed");
    return true;
  }
  Serial.println("Upload not confirmed");
  return false;
}

String ota_get_url(String url, String write_to=""){
  if (ota_optout){
    Serial.println("OTA optout");
    return "";
  }
  clear_display();
  display.println("Contacting server");
  display.display();

  Serial.print("Contacting OTA server -> ");
  Serial.println(url);
  WiFiClientSecure httpsclient;
  if (use_fallback_cert){
    Serial.println("fallback cert");
    httpsclient.setCACert(FALLBACK_OTA_CERT);
  } else {
    Serial.println("primary cert");
    httpsclient.setCACert(PRIMARY_OTA_CERT);
  }
  if (!httpsclient.connect(ota_hostname.c_str(), 443)){
    Serial.println("failed");
    if (!use_fallback_cert){
      Serial.println("Will retry using fallback cert");
      use_fallback_cert = true;
      return ota_get_url(url);
    } else {
      return "";
    }
  } else {
    httpsclient.print("GET ");
    httpsclient.print(url);
    httpsclient.println(" HTTP/1.0");
    httpsclient.print("Host: ");
    httpsclient.println(ota_hostname);
    httpsclient.println("Connection: close");
    httpsclient.print("User-Agent: ");
    httpsclient.println(generate_user_agent());
    httpsclient.println();
  }
  String return_out = "";
  boolean headers_ended = false;
  unsigned long content_length_long = 0;
  while (httpsclient.connected()){
    String buff = httpsclient.readStringUntil('\n');
    if (!headers_ended){
      Serial.println(buff);
    }
    if (buff == "\r" || buff == "\n" || buff.length() == 0){
      headers_ended = true;
      Serial.println("END OF HEADER^");
      if (write_to == ""){
        continue;
      }
    }
    if (!headers_ended){
      int clpos = buff.indexOf("Content-Length: ");
      if (clpos > -1){
        String content_length = buff.substring(clpos+16);
        Serial.print("CL:");
        Serial.println(content_length);
        content_length_long = content_length.toInt();
      }
    }
    if (headers_ended){
      if (write_to == ""){
        return_out.concat(buff);
        return_out.concat('\n');
        if (return_out.length() > 1024){
          return return_out;
        }
      } else {
        SD.remove(write_to);
        File fw_writer = SD.open(write_to, FILE_WRITE);
        unsigned long lastbyte = millis();
        unsigned long bytecounter = 0;
        while (httpsclient.connected() && (millis() - lastbyte) < 10000){
          if (httpsclient.available()){
            byte c = httpsclient.read();
            bytecounter++;
            fw_writer.write(c);
            lastbyte = millis();
            float percent = ((float)bytecounter / (float)content_length_long) * 100;
            if (bytecounter % 6000 == 0){
              clear_display();
              display.print("Downloading ");
              display.println(write_to);
              display.print(percent);
              display.println("%");
              display.display();
            }
          }
        }
        fw_writer.flush();
        fw_writer.close();
      }
    }
  }
  Serial.println("OTA contact end");
  return return_out;
}

boolean check_for_updates(boolean stable=true, boolean download_now=false){
  String res = ota_get_url("/latest.txt");
  Serial.println("Update list res:");
  Serial.println(res);
  
  int cur = 0;
  String partbuf = "";
  boolean reading_stable = false;
  int linecount = 0;
  int partcount = 0;
  boolean update_available = false;
  String server_b_hash = "";
  while (cur <= res.length()){
    char c = res.charAt(cur);
    if (c == '>' || c == '\n'){
      //Handle partbuf.
      Serial.print("PBUF");
      Serial.print(linecount);
      Serial.print("/");
      Serial.print(partcount);
      Serial.print(":");
      Serial.println(partbuf);
      if (partbuf == "SR"){
        reading_stable = true;
      }
      if (partbuf == "PR"){
        reading_stable = false;
      }

      if (partcount == 1){
        if (reading_stable){
          ota_latest_stable = partbuf;
        } else {
          ota_latest_beta = partbuf;
        }
      }
      if (partcount == 4){
        server_b_hash = partbuf;
      }

      if (stable == reading_stable){
        //This is the branch we are interested in
        if (partcount == 1){
          //VERSION
          if (partbuf != VERSION){
            update_available = true;
          }
        }
        if (update_available){
          if (partcount == 5){
            if (download_now){
              ota_get_url(partbuf, "/A.bin");
            }
          }
          if (partcount == 6){
            if (download_now){
              if (server_b_hash != preferences.getString("b_checksum","x")){
                ota_get_url(partbuf, "/B.bin");
              } else {
                Serial.println("Not downloading B, already installed (hash check)");
              }
            }
          }
        }
      }
      
      partbuf = "";
      partcount++;
      if (c == '\n'){
        linecount++;
        partcount = 0;
      }
    } else {
      partbuf.concat(c);
    }

    cur++;
  }
  
  return update_available;
}

void setup_wifi() {
  // Generate a random MAC address, ensuring bit 0 of the first byte is 0 (unicast)
  uint8_t newMACAddress[6];
  newMACAddress[0] = (random(0, 256) & 0xFE);  // First byte, LSB = 0 (unicast)
  for (int i = 1; i < 6; i++) {
    newMACAddress[i] = random(0, 256);  // Randomize the remaining bytes
  }

  // Turn off Wi-Fi to reset and clean up any references to active networks
  WiFi.mode(WIFI_OFF);
  delay(250);

  // Set the new random MAC address
  esp_wifi_set_mac(WIFI_IF_STA, &newMACAddress[0]);

  // Reinitialize Wi-Fi in station mode and disconnect from any previous connections
  WiFi.mode(WIFI_STA);
  WiFi.disconnect();

  // Print the new MAC address
  Serial.printf("New MAC Address: %02x:%02x:%02x:%02x:%02x:%02x\n",
                newMACAddress[0], newMACAddress[1], newMACAddress[2],
                newMACAddress[3], newMACAddress[4], newMACAddress[5]);
}


void clear_display(){
  //Clears the LCD and resets the cursor.
  display.clearDisplay();
  display.setCursor(0, 0);
}

int get_config_int(String key, int def=0){
  String res = get_config_option(key);
  if (res == ""){
    return def;
  }
  return res.toInt();
}

float get_config_float(String key, int def=0){
  String res = get_config_option(key);
  if (res == ""){
    return def;
  }
  return res.toFloat();
}

String file_hash(String filename, boolean update_lcd=true, String lcd_prompt="Wardriver busy"){
  File reader = SD.open(filename, FILE_READ);
  //Setup a hash context, and somewhere to keep the output.
  unsigned char genhash[32];
  byte bbuf[2] = {0x00, 0x00};
  mbedtls_sha256_context ctx;
  mbedtls_sha256_init(&ctx);
  mbedtls_sha256_starts(&ctx, 0);

  int i = 0;

  while (reader.available()){
    byte c = reader.read();
    bbuf[0] = c;
    mbedtls_sha256_update(&ctx, bbuf, 1);
    i++;
    if (i > 50000){
      i = 0;
      if (update_lcd){
        clear_display();
        display.println(lcd_prompt);
        float percent = ((float)reader.position() / (float)reader.size()) * 100;
        display.print(percent);
        display.println("%");
        display.display();
      }
    }
    
  }
  mbedtls_sha256_finish(&ctx, genhash);
  reader.close();
  return hex_str(genhash, sizeof genhash);
}

static void print_hex(const char *title, const unsigned char buf[], size_t len)
{
    Serial.printf("%s: ", title);

    for (size_t i = 0; i < len; i++) {
        if (buf[i] < 0xF) {
            Serial.printf("0%x", buf[i]);
        } else {
            Serial.printf("%x", buf[i]);
        }
    }

    Serial.println();
}

String html_escape(String ret){
  ret.replace("<","&lt;");
  ret.replace(">","&gt;");
  ret.replace("&","&amp;");
  ret.replace("\"","&quot;");
  ret.replace("'","&#39;");
  return ret;
}

String online_hash_check(String check_hash){
  //Return "" for invalid hashes, or a human-readable message about the release.
  String url = "/hashes/";
  url.concat(check_hash);
  url.concat(".txt");
  
  String result = ota_get_url(url);
  Serial.println("Got OTA hash check response:");
  Serial.println(result);
  if (result == ""){
    return "";
  }
  String checkfor = "OKHASH>";
  checkfor.concat(check_hash);
  if (result.indexOf(checkfor) > -1){
    int version_pos = result.indexOf("VERS>")+5;
    int date_pos = result.indexOf("DATE>")+5;
    String retmsg = "Valid official release ";
    if (version_pos > -1 && date_pos > -1){
      int version_end_pos = result.indexOf("\n",version_pos);
      int date_end_pos = result.indexOf("\n",date_pos);
      String release_version = result.substring(version_pos, version_end_pos);
      String release_datetime = result.substring(date_pos, date_end_pos);
      release_version = html_escape(release_version);
      release_datetime = html_escape(release_datetime);
      retmsg.concat(release_version);
      retmsg.concat(" from ");
      retmsg.concat(release_datetime);
      retmsg.concat(". ");
      if (release_version != ota_latest_stable && release_version != ota_latest_beta){
        retmsg.concat("<a href=\"/repupdate\">Newer version available</a>");
      }
    }
    return retmsg;
  } else {
    return "";
  }


  return "";
}

boolean install_firmware(String filepath, String expect_hash = "") {
  //Install a .bin binary to the local device.
  //If expect_hash is not empty, the hash will be validated first.
  
  if (!SD.exists(filepath)) {
    Serial.print("File not found: ");
    Serial.println(filepath);
    return false;
  }

  Serial.println("Validating firmware");
  String actual_hash = file_hash(filepath, true, "Validating firmware");
  if (expect_hash.length() > 0) {
    if (expect_hash != actual_hash) {
      Serial.println("Local checksum mismatch");
      return false;
    }
  }

  if (enforce_valid_binary_checksums) {
    //At this point, make a HTTPS request to an API which can validate the .bin checksum.
    //Fail here if the checksum is a mismatch.
    
    String check_result = online_hash_check(actual_hash);
    if (check_result == ""){
      Serial.println("Strict online hash check mismatch, aborting");
      return false;
    }
    
  }

  if (filepath == "/A.bin"){

    clear_display();
    display.println("Installing update");
    display.display();
  
    File binreader = SD.open(filepath, FILE_READ);
    #define binbuflen 4096
    uint8_t binbuf[binbuflen] = { 0x00 };
  
    Update.begin(binreader.size());
    int counter = 0;
    
    while (binreader.available()) {
      byte c = binreader.read();
      binbuf[counter] = c;
      counter++;
      if (counter == binbuflen){
        Update.write(binbuf,counter);
        counter = 0;
        memset(binbuf, 'f', binbuflen);
        clear_display();
        display.print("Installing: ");
        float percent = ((float)binreader.position() / (float)binreader.size()) * 100;
        display.print(percent);
        display.println("%");
        display.println("DO NOT POWER OFF");
        display.display();
      }
      
    }
    
    if (counter != 0){
      Update.write(binbuf,counter);
    }
    Update.end(true);

    binreader.close();
  
    clear_display();
    display.println("Update installed");
    display.println("Restarting now");
    display.display();
    delay(1000);
    SD.remove("/A.bin");
    ESP.restart();
  
    return true;
  }

  if (filepath == "/B.bin"){
    Serial.println("Firmware update for side B");
    boolean update_ready = false;
    Serial1.flush();
    String b_buff = "";
    int ready_failures = 0;
    clear_display();
    display.println("Getting B ready");
    display.display();
    
    while (!update_ready){
      Serial.println("Getting B ready");
      Serial1.print("FWUP:");
      Serial1.print(actual_hash);
      Serial1.print("\n");
      Serial1.flush();
      int linecounter = 0;
      while (linecounter < 5){
        String buff = Serial1.readStringUntil('\n');
        if (buff.indexOf(actual_hash) > -1){
          update_ready = true;
          break;
        }
        Serial.print("Unwanted: ");
        Serial.println(buff);
        buff = "";
        linecounter++;
        clear_display();
        display.println("Getting B ready");
        display.print("Attempt: ");
        display.println(ready_failures);
        display.display();
      }
      if (!update_ready){
        ready_failures++;
      }
      if (ready_failures > 99){
        Serial.println("Unable to configure B!");
        Serial.println("Likely B is outdated, does not support OTA, and must be updated manually");
        clear_display();
        display.println("FAILURE");
        display.println("Update B manually!");
        display.println("OTA not supported");
        display.display();
        delay(10000);
        return false;
      }
    }
    //At this point, B side is in update mode.
    Serial.println("B is ready");
    
    //0xE9 is the binary header, let's spam something else to be sure we're clear of junk
    for(int i=0; i<3000; i++){
      Serial1.write(0xFF);
      Serial1.flush();
      if (i % 100 == 0 || i < 2){
        clear_display();
        display.println("B is ready");
        display.println("Please wait");
        display.print(i);
        display.print(" / ");
        display.println("3000");
        display.display();
      }
      delay(1);
    }
    //B will sense 0xFF -> 0xE9 and start the update.

    //START UPDATE

    File binreader = SD.open(filepath, FILE_READ);
    int counter = 0;
    int pause_byte_counter = 0;
    
    while (binreader.available()) {
      byte c = binreader.read();
      Serial1.write(c);
      counter++;
      pause_byte_counter++;

      while (Serial1.available()){
        //We don't care what B says, just clear the RX buffer
        Serial1.read();
      }
      
      if (pause_byte_counter >= 110){
        //If we stop, B will send us a message when it wants more.
        while (!Serial1.available()){
          yield();
        }
        pause_byte_counter = 0;
      }

      if (counter > 5000 || binreader.position() <= 1){
        counter = 0;
        clear_display();
        display.print("Installing: ");
        float percent = ((float)binreader.position() / (float)binreader.size()) * 100;
        display.print(percent);
        display.println("%");
        display.println("DO NOT POWER OFF");
        display.display();
      }
    }
    Serial1.flush();
    
    clear_display();
    display.println("Completing install");
    display.println("Please wait");
    display.println("DO NOT POWER OFF");
    display.display();
    int tocounter = 0;
    boolean did_update = false;
    boolean transfer_success = false;

    while (!did_update){
      String buff = Serial1.readStringUntil('\n');
      clear_display();
      if (!transfer_success){
        display.println("Verifying..");
      } else {
        display.println("Finalizing..");
      }
      display.println("DO NOT POWER OFF");
      display.print("Count:");
      tocounter++;
      display.println(tocounter);
      display.display();
      if (buff.indexOf(actual_hash) > -1){
        Serial.println("Update transfer verified");
        transfer_success = true;
        tocounter = 0;
      }
      if (buff.indexOf("FAILURE") > -1){
        Serial.println("B confirmed failure");
        clear_display();
        display.println("FAILURE");
        display.println("Hash mismatch");
        display.display();
        delay(10000);
        return false;
      }
      if (transfer_success == true && tocounter > 3){
        Serial.println("Update complete");
        clear_display();
        display.println("Update complete");
        display.display();
        delay(4000);
        did_update = true;
        SD.remove("/B.bin");
        return true;
      }
      if (transfer_success == false && tocounter > 40){
        Serial.println("Update failed");
        clear_display();
        display.println("!FAILURE!");
        display.println("Try again");
        display.display();
        delay(7500);
        return false;
      }
      
    }
    binreader.close();
  }

  return true;
}

String hex_str(const unsigned char buf[], size_t len)
{
    String outstr;
    char outchr[6];
    for (size_t i = 0; i < len; i++) {
        if (buf[i] <= 0xF) {
            sprintf(outchr, "0%x", buf[i]);
        } else {
            sprintf(outchr, "%x", buf[i]);
        }
        outstr = outstr + outchr;
    }
    return outstr;
}

boolean get_config_bool(String key, boolean def=false){
  String res = get_config_option(key);
  if (res == "true" || res == "yes"){
    return true;
  }
  if (res == "false" || res == "no"){
    return false;
  }
  return def;
}

String get_config_string(String key, String def=""){
  String res = get_config_option(key);
  if (res == ""){
    return def;
  }
  return res;
}

void wigle_upload_all(){
  //Automatically upload all new capture files since the feature was enabled to WiGLE.
  long min_fileid = preferences.getLong("wigle_mf",0);
  boolean did_upload = false;
  if (min_fileid == 0){
    Serial.println("WiGLE autoupload min fileid is 0, refusing to upload!");
    preferences.putLong("wigle_mf",bootcount);
    Serial.print("set min fileid to ");
    Serial.println(bootcount);
    return;
  }
  Serial.println("WiGLE automatic upload..");
  File dir = SD.open("/");
  while (true) {
    File entry = dir.openNextFile();
    if (!entry) {
      break;
    }
    if (!entry.isDirectory()) {
      String filename = entry.name();
      if (filename.charAt(0) != '/'){
        filename = "/";
        filename.concat(entry.name());
      }
      if (!filename.endsWith(".csv")){
        Serial.print("Bad filetype: ");
        Serial.println(filename);
        continue;
      }

      //Get the bootcount (numerical) part of a filename, for WiGLE references later.
      String filename_id = "";
      int first_pos = filename.indexOf("wd3-")+4;
      int second_pos = filename.indexOf(".", first_pos);
      filename_id = filename.substring(first_pos, second_pos);
      unsigned int filename_id_int = (int) filename_id.toInt();
      if (filename_id_int < min_fileid){
        Serial.print("Skip ID ");
        Serial.print(filename_id_int);
        Serial.print(", less than ");
        Serial.print(min_fileid);
        Serial.print(" for file ");
        Serial.println(filename);
        continue;
      } else {
        Serial.print("File ID ");
        Serial.print(filename_id_int);
        Serial.print(" is OK, min is ");
        Serial.println(min_fileid);
      }

      struct wigle_file wigle_file_reference = get_wigle_file(filename_id_int, entry.size());
      
      Serial.print(filename);
      Serial.print(" is ");
      Serial.print(entry.size());
      Serial.println(" bytes");

      if (wigle_file_reference.fid == 0){
        Serial.println("Not on WiGLE, will upload");
        if (wigle_upload(filename)){
          preferences.putLong("wigle_mf", filename_id_int);
          delay(2000);
          did_upload = true;
        } else {
          Serial.println("Upload failed. Stopping auto upload now.");
          return;
        }
        
      }
    }
  }
  Serial.println("Auto upload complete.");
  if (did_upload){
    wigle_load_history();
  } else {
    Serial.println("Found nothing to upload.");
  }
}

void boot_config(){
  //Load configuration variables and perform first time setup if required.
  Serial.println("Setting/loading boot config..");

  if (DEVICE_TYPE == DEVICE_CSF_MINI){
    // CoD_Segfault Mini Wardriver Rev2 always has a BW16
    sb_bw16 = true;
  }

  gps_baud_rate = get_config_int("gps_baud_rate", gps_baud_rate);
  rotate_display = get_config_bool("rotate_display", rotate_display);
  block_resets = get_config_bool("block_resets", block_resets);
  block_reconfigure = get_config_bool("block_reconfigure", block_reconfigure);
  web_timeout = get_config_int("web_timeout", web_timeout);
  gps_allow_stale_time = get_config_int("gps_allow_stale_time", gps_allow_stale_time);
  enforce_valid_binary_checksums = get_config_bool("enforce_checksums", enforce_valid_binary_checksums);
  nets_over_uart = get_config_bool("nets_over_uart", nets_over_uart);
  ota_hostname = get_config_string("ota_hostname", ota_hostname);
  auto_reset_ms = get_config_int("auto_reset_ms", auto_reset_ms);
  force_lat = get_config_float("force_lat", force_lat);
  force_lon = get_config_float("force_lon", force_lon);
  sb_bw16 = get_config_bool("sb_bw16", sb_bw16);

  if (auto_reset_ms != 0){
    if (auto_reset_ms > MAX_AUTO_RESET_MS){
      auto_reset_ms = MAX_AUTO_RESET_MS;
    }
    if (auto_reset_ms < MIN_AUTO_RESET_MS){
      auto_reset_ms = MIN_AUTO_RESET_MS;
    }
  }
  
  if (sb_bw16){
    is_5ghz = true;
  }

  if (!rotate_display){
    display.setRotation(2);
  } else {
    display.setRotation(0);
  }

  preferences.begin("wardriver", false);
  ota_optout = preferences.getBool("ota_optout", false);
  b_side_hash_full = preferences.getString("b_checksum","xxxxx");
  wigle_commercial = preferences.getBool("wigle_com", false);
  wigle_autoupload = preferences.getBool("wigle_au", false);
  wigle_api_key = preferences.getString("wigle_api_key", "");
  bool firstrun = preferences.getBool("first", true);
  if (block_reconfigure){
    firstrun = false;
  }
  bool doreset = preferences.getBool("reset", false);
  if (block_resets){
    doreset = false;
  }
  bootcount = preferences.getULong("bootcount", 0);
  
  Serial.println("Loaded variables");

  DEVICE_TYPE = preferences.getShort("model", DEVICE_UNKNOWN);
  DEVICE_TYPE = identify_model();
  preferences.putShort("model", DEVICE_TYPE);
  
  if (doreset){
    Serial.println("Will factory reset now.");
    clear_display();
    display.println("RESET");
    display.display();
    preferences.clear();
    preferences.end();
    Serial.println("Resetting NVS..");
    nvs_flash_erase();
    delay(500);
    nvs_flash_init();
    delay(1000);
    Serial.println("Rebooting..");
    ESP.restart();
  }

  if (!firstrun && !block_resets){
    preferences.putBool("reset", true);
    preferences.end();
    clear_display();
    display.println("Power cycle now");
    display.println("to factory reset");
    display.display();
    delay(1250);
    preferences.begin("wardriver", false);
    preferences.putBool("reset", false);
    clear_display();
  }

  if (firstrun){
    // Always set the reset flag on unitilized wardrivers so they will have a full NVS reset on each reboot.
    // This fixes an issue where NVS could be corrupt preventing a wardriver from being setup without a full flash erase.
    preferences.putBool("reset", true);
    preferences.end();
    delay(100);
    preferences.begin("wardriver", false);

    setup_wifi();
    Serial.println("Begin first time setup..");
    int n = WiFi.scanNetworks(false,false,false,150);
    Serial.print("Scan result is ");
    Serial.println(n);
    Serial.print("Connect to: ");
    Serial.println(default_ssid);
    Serial.println(default_psk);
    WiFi.mode(WIFI_AP);
    WiFi.softAP(default_ssid.c_str(), default_psk);
    IPAddress IP = WiFi.softAPIP();
    clear_display();
    display.println("Connect to:");
    display.println(default_ssid);
    display.println(IP);
    display.display();
    delay(500);
    WiFiServer server(80);
    server.begin();
    boolean newline = false;
    String buff;

    while (firstrun){
      WiFiClient client = server.available();
      if (client){
        Serial.println("client connected");
        clear_display();
        display.println("Client connected");
        display.display();
      }
      
      while (client.connected()){
        if (client.available()){
          char c = client.read();
          Serial.write(c);
          buff += c;
          if (c == '\n'){
            if (newline){
              Serial.println("End of message");
              Serial.println(buff);
              client.println("HTTP/1.1 200 OK");
              client.println("Content-type: text/html");
              client.println("Connection: close");
              client.println();

              if (buff.indexOf("GET / HTTP") > -1) {
                Serial.println("Sending FTS homepage");
                client.print("<style>html{font-size:21px;text-align:center;padding:20px}input[type=text],input[type=password],input[type=submit],select{padding:5px;width:100%;max-width:1000px}form{padding-top:10px}br{display:block;margin:5px 0}</style>");
                client.print("<html><head><meta name=\"viewport\" content=\"width=device-width, initial-scale=1, maximum-scale=1\"><h1>wardriver.uk " + device_type_string() + " by Joseph Hewitt</h1><h2>First time setup</h2>");
                client.print("<p>Please provide the credentials of your WiFi network to get started.</p>");
                client.print("<p>You can use this network to get your captured data, sync the date/time, and to download updates</p><br>");
                if (n > 0){
                  client.println("<script>function ssid_selected(obj){");
                  client.println("document.getElementById(\"ssid\").value = obj.value;");
                  client.println("}</script>");
                  client.println("<select onchange=\"ssid_selected(this)\" name=\"ssid\" id=\"ssid_select\">");
                  client.println("<option value=\"Select your network\">Select your network</option>");
                  for (int i = 0; i < n; i++) {
                    client.print("<option value=\"");
                    client.print(WiFi.SSID(i));
                    client.print("\">");
                    client.print(WiFi.SSID(i));
                    client.println("</option>");
                  }
                  client.println("</select>");
                }
                client.print("<form method=\"get\" action=\"/wifi\">WiFi Name (SSID):<input type=\"text\" name=\"ssid\" id=\"ssid\"><br>WiFi Password (PSK):<input type=\"password\" name=\"psk\" id=\"psk\"><br><br><input type=\"submit\" value=\"Submit\"><p><label for=\"otaoptout\"><input type=\"checkbox\" id=\"otaoptout\" name=\"otaoptout\" value=\"otaoptout\"> Disable OTA updates*</label></p></form>");
                client.print("<a href=\"/wifi?ssid=&psk=\">Continue without network</a>");
                client.print("<br><hr>Additional help is available at https://wardriver.uk<br>v");
                client.print(VERSION);
                client.print("<br><p>*Please see https://wardriver.uk/ota for more information about the OTA update function. Disabling it is not recommended.</p>");
              }

              if (buff.indexOf("GET /wifi?") > -1){
                Serial.println("Got WiFi config");
                if (buff.indexOf("&otaoptout=otaoptout") > -1){
                  ota_optout = true;
                  //This only makes me want to switch to POST even more.
                  buff.replace("&otaoptout=otaoptout","");
                  preferences.putBool("ota_optout", true);
                  Serial.println("OTA opt out selected");
                }
                int startpos = buff.indexOf("?ssid=")+6;
                int endpos = buff.indexOf("&");
                String new_ssid = GP_urldecode(buff.substring(startpos,endpos));
                startpos = buff.indexOf("&psk=")+5;
                endpos = buff.indexOf(" HTTP");
                String new_psk = GP_urldecode(buff.substring(startpos,endpos));

                Serial.println(new_ssid);
                preferences.putString("ssid", new_ssid);
                Serial.println(new_psk);
                preferences.putString("psk", new_psk);

                client.print("<h1>Thanks!</h1>Please wait. <meta http-equiv=\"refresh\" content=\"1; URL=/step2\" />");
                
              }

              if (buff.indexOf("GET /step2 HTTP") > -1){
                Serial.println("Starting step2");
                client.print("<style>html{font-size:21px;text-align:center;padding:20px}input,select{padding:5px;width:100%;max-width:1000px}form{padding-top:10px}br{display:block;margin:5px 0}</style>");
                client.print("<html><head><meta name=\"viewport\" content=\"width=device-width, initial-scale=1, maximum-scale=1\"><h1>wardriver.uk " + device_type_string() + " by Joseph Hewitt</h1><h2>Fallback network setup</h2>");
                client.print("If your wardriver is unable to connect to your main network it will create a network which your device can join. Please provide some credentials for this fallback network.<br>");
                client.print("<form method=\"get\" action=\"/fbwifi\">SSID:<input type=\"text\" name=\"ssid\" id=\"ssid\"><br>PSK:<input type=\"password\" name=\"psk\" id=\"psk\"><br><input type=\"submit\" value=\"Submit\"></form>");
                client.print("<a href=\"/fbwifi?ssid=&psk=\">Continue without fallback network</a>");
                client.print("<br><hr>Additional help is available at http://wardriver.uk<br>v");
                client.print(VERSION);
              }

              if (buff.indexOf("GET /fbwifi?") > -1){
                Serial.println("Got WiFi (fallback) config");
                int startpos = buff.indexOf("?ssid=")+6;
                int endpos = buff.indexOf("&");
                String new_ssid = GP_urldecode(buff.substring(startpos,endpos));
                startpos = buff.indexOf("&psk=")+5;
                endpos = buff.indexOf(" HTTP");
                String new_psk = GP_urldecode(buff.substring(startpos,endpos));

                Serial.println(new_ssid);
                preferences.putString("fbssid", new_ssid);
                Serial.println(new_psk);
                preferences.putString("fbpsk", new_psk);
                client.print("<h1>Thanks!</h1>Your wardriver is now getting ready. <meta http-equiv=\"refresh\" content=\"1; URL=/done\" />");
              }

              if (buff.indexOf("GET /done HTTP") > -1){
                Serial.println("Setup complete");
                client.print("<h1>Setup complete!</h1>Your wardriver will now boot normally.");
                client.print("\n\r\n\r");
                client.flush();
                delay(800);
                client.stop();
                preferences.putBool("first", false);
                firstrun = false;
                break;
              }

              client.print("\n\r\n\r");
              client.flush();
              delay(5);
              client.stop();
              buff = "";
            }
            newline = true;
          } else {
            if (c != '\r'){
              newline = false;
            }
          }
          
        }
        
      }//client
    } //firstrun

    // During firstrun: "reset" always forced to true. Set it back to false now we're done.
    preferences.putBool("reset", false);
    preferences.end();
    delay(100);
    preferences.begin("wardriver", false);
    
  }
  setup_wifi();

  bootcount++;
  preferences.putULong("bootcount", bootcount);

  String con_ssid = preferences.getString("ssid","");
  String con_psk = preferences.getString("psk","");
  con_ssid = get_config_string("con_ssid", con_ssid);
  con_psk = get_config_string("con_psk", con_psk);
  String fb_ssid = preferences.getString("fbssid","");
  String fb_psk = preferences.getString("fbpsk","");
  fb_ssid = get_config_string("fb_ssid", fb_ssid);
  fb_psk = get_config_string("fb_psk", fb_psk);
  boolean created_network = false; //Set to true automatically when the fallback network is created.
  
  boolean is_stable = true; //Currently running beta or stable, set automatically
  //Maybe set this to check for any letters, since normal stable version numbers probably don't have any letters.
  //This should catch rc versions and beta versions though.
  if (VERSION.indexOf("b") > -1){
    is_stable = false;
  }
  if (VERSION.indexOf("r") > -1){
    is_stable = false;
  }

  if (con_ssid != "" || fb_ssid != ""){
    Serial.print("Attempting to connect to WiFi");
    clear_display();
    display.print("Connecting");
    display.display();
    if (con_ssid != ""){
      WiFi.begin(con_ssid, con_psk);
      
      int fcount = 0;
      while (WiFi.status() != WL_CONNECTED) {
        display.print(".");
        display.display();
        delay(150);
        Serial.print(".");
        fcount++;
        if (fcount > 75){
          clear_display();
          display.println("WiFi connect failed");
          display.display();
          delay(500);
          if (fb_ssid != ""){
            WiFi.mode(WIFI_AP);
            WiFi.softAP(fb_ssid.c_str(), fb_psk.c_str());
            created_network = true;
            delay(500);
          }
          break;
        }
      }
    } else {
      WiFi.mode(WIFI_AP);
      WiFi.softAP(fb_ssid.c_str(), fb_psk.c_str());
      created_network = true;
      delay(500);
    }
    Serial.println();
    boolean update_available = false;
    if (WiFi.status() == WL_CONNECTED || created_network == true){
      IPAddress fb_IP = WiFi.softAPIP();
      clear_display();
      if (!created_network){
        display.println("Attempting NTP sync");
        display.display();
        Serial.println("Connected, getting the time");
        configTime(0, 0, ntpServer);

        Serial.print("Time is now set to ");
        Serial.println(get_epoch(true));
        Serial.println("Continuing..");
        String ota_test = ota_get_url("/");
        Serial.println(ota_test);

        //Implement a hash check, only run if there's a mismatch.
        Serial.println("Getting Wigle cert..");
        SD.remove("/wigle.crt");
        ota_get_url("/wigle.crt", "/wigle.crt");

        wigle_load_history();
        if (wigle_autoupload){
          wigle_upload_all();
        } else {
          Serial.println("WiGLE autoupload disabled.");
        }

        update_available = check_for_updates(is_stable, false);
      }
      unsigned long disconnectat = millis() + web_timeout;
      String buff;
      boolean newline = false;
      WiFiServer server(80);
      server.begin();
      while (WiFi.status() == WL_CONNECTED || created_network == true){
        clear_display();
        if (created_network){
          display.print("SSID:");
          display.println(fb_ssid);
          display.println(fb_IP);
        } else {
          display.println(device_type_string());
          display.println(WiFi.localIP());
        }
        display.print((disconnectat - millis())/1000);
        display.println("s until boot");
        if (update_available){
          display.println("Update available");
        }
        display.display();
        
        if (millis() > disconnectat){
          Serial.println("Disconnecting");
          clear_display();
          display.println("Disconnecting");
          display.display();
          setup_wifi();
          delay(250);
          break;
        }
        WiFiClient client = server.available();
        if (client){
          unsigned long client_last_byte_at = millis();
          Serial.println("client connected, awaiting request");
          clear_display();
          display.println("Client connected");
          display.println("Awaiting request..");
          display.display();
          boolean first_byte = true;
          while (client.connected()){
            if (millis() - client_last_byte_at > HTTP_TIMEOUT_MS){
              Serial.println("HTTP client timeout, stopping");
              client.stop();
            }
            if (client.available()){
              client_last_byte_at = millis();
              if (first_byte){
                first_byte = false;
                Serial.println("Got first byte of request");
                display.println("Handling request..");
                display.display();
              }
              char c = client.read();
              Serial.write(c);
              buff += c;
              if (c == '\n'){
                if (newline){
                  Serial.println("End of message");
                  Serial.println(buff);
                  client.println("HTTP/1.1 200 OK");
                  client.println("Connection: close");
                  
                  disconnectat = millis() + web_timeout;
    
                  if (buff.indexOf("GET / HTTP") > -1) {
                    client.println("Content-type: text/html");
                    client.println();
                    Serial.println("Sending homepage");
                    client.println("<style>html,td,th{font-size:21px;text-align:center;padding:20px }table{padding:5px;width:100%;max-width:1000px;}td, th{border: 1px solid #999;padding: 0.5rem;}</style>");
                    client.println("<html><head><meta name=\"viewport\" content=\"width=device-width, initial-scale=1, maximum-scale=1\"><h1>wardriver.uk " + device_type_string() + " by Joseph Hewitt</h1></head>");
                    if (update_available && !SD.exists("/A.bin") && !SD.exists("/B.bin")){
                      client.println("<p><a href=\"/dlupdate\">Software update available. Click here to download.</a></p>");
                    } else {
                      if (created_network){
                        client.println("<p>This device can check for updates automatically if connected to the internet.</p>");
                      }
                    }
                    //We really need to stop hardcoding these :)
                    if (SD.exists("/A.bin") || SD.exists("/B.bin")){
                      client.println("<p>A software update is ready. <a href=\"/fwup\">click here to view</a></p>");
                    }
                    if (ota_optout){
                      client.println("<p>OTA updates are turned off: <a href=\"/ota_change_pref\">Opt-in</a></p>");
                    }

                    client.print("<p><a href=\"/wigle-setup\">WiGLE Settings</a>");
                    if (wigle_username.length() > 1){
                      client.print(" (logged in as ");
                      client.print(html_escape(wigle_username));
                      client.print(")");
                    } else if (wigle_api_key.length() > 2){
                      client.print(" (login failed)");
                    } else {
                      client.print(" (not configured)");
                    }

                    client.println("</p>");
                    
                    client.println("<table><tr><th>File</th><th>Size</th><th>Status</th><th>Opt</th></tr>");
                    Serial.println("Scanning for files");
                    File dir = SD.open("/");
                    while (true) {
                      File entry = dir.openNextFile();
                      if (!entry) {
                        break;
                      }
                      if (!entry.isDirectory()) {
                        String filename = entry.name();
                        if (filename.charAt(0) != '/'){
                          filename = "/";
                          filename.concat(entry.name());
                        }

                        //Get the bootcount (numerical) part of a filename, for WiGLE references later.
                        String filename_id = "";
                        int first_pos = filename.indexOf("wd3-")+4;
                        int second_pos = filename.indexOf(".", first_pos);
                        filename_id = filename.substring(first_pos, second_pos);
                        unsigned int filename_id_int = (int) filename_id.toInt();

                        struct wigle_file wigle_file_reference = get_wigle_file(filename_id_int, entry.size());
                        
                        client.print("<tr><td>");
                        client.print("<a href=\"/download?fn=");
                        client.print(filename);
                        client.print("\">");
                        client.print(filename);
                        String file_dt = get_latest_datetime(filename, false);
                        client.print("</a>");
                        if (file_dt.length() > 2){
                          client.print(" from ");
                          client.print(file_dt);
                        }
                        client.print("</td><td>");
                        client.print(entry.size()/1024);
                        client.print(" kb</td><td>");
                        if (wigle_file_reference.fid == 0){
                          client.print("Not uploaded");
                        } else {
                          client.print("Uploaded. ");
                          if (wigle_file_reference.wait != true){
                            client.print(wigle_file_reference.total_gps);
                            client.print(" total WiFi (");
                            client.print(wigle_file_reference.discovered_gps);
                            client.print(" new)");
                          } else {
                            client.print("Not yet processed");
                          }
                        }
                        client.print("</td><td>");
                        if (filename.endsWith(".bin") || filename.endsWith(".csv")){
                          client.print("<p><a href=\"/delete?fn=");
                          client.print(filename);
                          client.print("\">");
                          client.print("Delete</a></p><p><a href=\"/upload?fn=");
                          client.print(filename);
                          client.print("\">Upload</a>");
                        }
                        client.println("</td></tr>");
                      }
                    }
                    client.print("</table><br><hr>");
                    if (!ota_optout){
                      client.println("<p>No longer want OTA updates? <a href=\"/ota_change_pref\">Opt-out</a></p>");
                    }
                    client.print("<h2>Upload firmware</h2>");
                    client.print("<p>Your wardriver will automatically find new updates, but you can also manually upload them using this form</p>");
                    client.print("<input type=\"file\" id=\"file\" /><br><button id=\"read-file\">Read File</button>");
                    client.print("<p>The upload will take 1-3 minutes and there is no progress bar in this browser, check the wardriver LCD during upload</p><br>");
                    client.print("<br><br>Currently installed: v");
                    client.println(VERSION);
                    
                    if (ota_latest_stable.length() > 1 || ota_latest_beta.length() > 1){
                      client.println("<br><hr><strong>Available software versions</strong>");
                      if (ota_latest_stable.length() > 1 && ota_latest_stable != VERSION){
                        client.print("<p>Latest stable version: <a href=\"dlupdate?v=s\">");
                        client.print(ota_latest_stable);
                        client.print("</a>");
                      }
                      if (ota_latest_beta.length() > 1 && ota_latest_beta != VERSION){
                        client.print("</p><p>Latest beta: <a href=\"/dlupdate?v=b\">");
                        client.print(ota_latest_beta);
                        client.print("</a>");
                      }
                      client.println("</p><p>Your wardriver should automatically find the best version to install, but you can choose a specific version to install above.");
                    }
                    //The very bottom of the homepage contains this JS snippet to send the current epoch value from the browser to the wardriver
                    //Also a snippet to force binary uploads instead of multipart.
                    client.println("<script>const ep=Math.round(Date.now()/1e3);var x=new XMLHttpRequest;x.open(\"GET\",\"time?v=\"+ep,!1),x.send(null); document.querySelector(\"#read-file\").addEventListener(\"click\",function(){if(\"\"==document.querySelector(\"#file\").value){alert(\"no file selected\");return}var e=document.querySelector(\"#file\").files[0],n=new FileReader;n.onload=function(n){let t=new XMLHttpRequest;var l=e.name;t.open(\"POST\",\"/fw?n=\"+l,!0),t.onload=e=>{window.location.href=\"/fwup\"};let r=new Blob([n.target.result],{type:\"application/octet-stream\"});t.send(r)},n.readAsArrayBuffer(e)});</script>");
                  }

                  if (buff.indexOf("GET /repupdate") > -1){
                    //Would be really great to stop hardcoding this one day.
                    Serial.println("Replace updates requested");
                    SD.remove("/A.bin");
                    SD.remove("/B.bin");
                    client.println("Content-type: text/html");
                    client.println();
                    client.println("<meta http-equiv=\"refresh\" content=\"1; URL=/dlupdate\" />Redirecting..");
                    client.flush();
                    delay(5);
                    client.stop();
                  }

                  if (buff.indexOf("GET /dlupdate") > -1){
                    boolean install_stable = is_stable;
                    if (buff.indexOf("?v=b") > -1){
                      install_stable = false;
                      Serial.println("Requested beta");
                    }
                    if (buff.indexOf("?v=s") > -1){
                      install_stable = true;
                      Serial.println("Requested stable");
                    }
                    
                    client.println("Content-type: text/html");
                    client.println();
                    Serial.println("/dlupdate requested");
                    client.print("<h1>Downloading updates. Check the wardriver LCD for progress</h1>");
                    client.print("Check <a href=\"/fwup\">this page</a> once the download is complete");
                    client.print("\n\r\n\r");
                    client.flush();
                    delay(5);
                    client.stop();
                    check_for_updates(install_stable, true);
                  }

                  if (buff.indexOf("GET /wigle-setup") > -1){
                    Serial.println("Sending wigle-setup page");
                    client.println("Content-type: text/html");
                    client.println();
                    client.print("<style>html{font-size:21px;text-align:center;padding:20px}input[type=text],input[type=password],input[type=submit],select{padding:5px;width:100%;max-width:1000px}form{padding-top:10px}br{display:block;margin:5px 0}</style>");
                    client.print("<html><head><meta name=\"viewport\" content=\"width=device-width, initial-scale=1, maximum-scale=1\"><h2>WiGLE Configuration</h2>");
                    client.print("<p>Your device can upload captured data directly to WiGLE. Please provide a WiGLE API key below. This can be found at https://wigle.net/account</p>");
                    if (wigle_api_key.length() > 2){
                      client.print("<p>An API key is already set. Leave the value as 'configured' unless you wish to change it.</p>");
                    }
                    client.print("<form method=\"get\" action=\"/wcfg\">API Key ('encoded for use'):<input type=\"text\" name=\"akey\" id=\"akey\" value=\"");
                    if (wigle_api_key.length() > 2){
                      client.print("configured");
                    }
                    client.print("\"><br><br><input type=\"submit\" value=\"Submit\"><p><label for=\"commercial\"><input type=\"checkbox\" id=\"commercial\" name=\"commercial\" value=\"commercial\" ");
                    if (wigle_commercial){
                      client.print("checked");
                    }
                    client.println("> Allow WiGLE to use this data commercially</label></p>");
                    client.print("<p><label for=\"autoupload\"><input type=\"checkbox\" id=\"autoupload\" name=\"autoupload\" value=\"autoupload\" ");
                    if (wigle_autoupload){
                      client.print("checked");
                    }
                    client.print(">Automatically upload files when device starts up</label></p></form>");
                    
                    client.println("<br><hr>Additional help is available at https://wardriver.uk</html>");

                  }

                  if (buff.indexOf("GET /wcfg?") > -1){
                    Serial.println("Got WiGLE config");
                    client.println("Content-type: text/html");
                    client.println();
                    
                    if (buff.indexOf("&commercial=commercial") > -1){
                      wigle_commercial = true;
                      //Really, lets use POST requests for this soon.
                      buff.replace("&commercial=commercial","");
                      Serial.println("WiGLE commercial optin selected");
                    } else {
                      wigle_commercial = false;
                    }
                    preferences.putBool("wigle_com", wigle_commercial);

                    if (buff.indexOf("&autoupload=autoupload") > -1){
                      wigle_autoupload = true;
                      buff.replace("&autoupload=autoupload","");
                      preferences.putLong("wigle_mf", bootcount);
                      Serial.println("WiGLE autoupload enabled");
                    } else {
                      wigle_autoupload = false;
                    }
                    preferences.putBool("wigle_au", wigle_autoupload);
                    int startpos = buff.indexOf("?akey=")+6;
                    int endpos = buff.indexOf(" HTTP");
                    String set_api_key = GP_urldecode(buff.substring(startpos,endpos));
                    
                    if (set_api_key != "configured"){
                      wigle_api_key = set_api_key;
                    }
                    
                    preferences.putString("wigle_api_key", wigle_api_key);
    
                    client.print("<h1>Thanks!</h1>Please wait. <meta http-equiv=\"refresh\" content=\"1; URL=/\" />");

                    wigle_load_history();
                    
                  }

                  if (buff.indexOf("GET /ota_change_pref") > -1){
                    Serial.println("Toggle OTA prefs");
                    ota_optout = !ota_optout;
                    client.println("Content-type: text/html");
                    client.println();
                    client.println("<meta http-equiv=\"refresh\" content=\"1; URL=/\" />");
                    client.flush();
                    preferences.putBool("ota_optout", ota_optout);
                    
                  }

                  if (buff.indexOf("GET /fwup") > -1){
                    client.println("Content-type: text/html");
                    client.println();
                    Serial.println("Sending FW update page");
                    client.println("<style>#hide{display:none}html,td,th{font-size:21px;text-align:center;padding:20px }table{padding:5px;width:100%;max-width:1000px;}td, th{border: 1px solid #999;padding: 0.5rem;}</style>");
                    client.println("<html><head><meta name=\"viewport\" content=\"width=device-width, initial-scale=1, maximum-scale=1\"><h1>wardriver.uk updater</h1></head>");
                    client.println("<body><p>This page may take a while to load since hashes are generated for each file.</p>");
                    client.println("Check the wardriver LCD for progress updates.</p><br>");
                    client.println("<table><tr><th>Filename</th><th>SHA256</th><th>Opt</th></tr>");
                    client.flush();
                    for (int x = 0; x < 32; x++){
                      //Add some rows which often triggers rendering, these are invisible.
                      client.println("<tr id=\"hide\"><td>-</td><td>-</td><td>-</td></tr>");
                    }
                    client.flush();

                    //In future lets iterate *.bin
                    if (SD.exists("/A.bin")){
                      String filehash = file_hash("/A.bin");
                      String check_result = online_hash_check(filehash);
                      String color = "red";
                      String emoji = "&#9888;"; //warning
                      if (check_result != ""){
                        color = "green";
                        emoji = "&#128274;"; //lock
                      }
                      client.println("<tr><td>A.bin</td><td><p style=\"color:" + color + "\">" + filehash + " " + emoji + "</p><p>" + check_result + "</p></td><td><a href=\"/fwins?h=" + filehash + "&n=/A.bin\">Install</a></td></tr>");
                      client.flush();
                    }
                    if (SD.exists("/B.bin")){
                      String filehash = file_hash("/B.bin");
                      String installed_hash = preferences.getString("b_checksum");
                      if (filehash != installed_hash){
                        String check_result = online_hash_check(filehash);
                        String color = "red";
                        String emoji = "&#9888;"; //warning
                        if (check_result != ""){
                          color = "green";
                          emoji = "&#128274;"; //lock
                        }
                        client.println("<tr><td>B.bin</td><td><p style=\"color:" + color + "\">" + filehash + " " + emoji + "</p><p>" + check_result + "</td><td><a href=\"/fwins?h=" + filehash + "&n=/B.bin\">Install</a></td></tr>");
                      } else {
                        Serial.print("B hash matches installed hash, deleting ");
                        Serial.println(filehash);
                        SD.remove("/B.bin");
                      }
                    }
                    client.println("</tr></body>");
                    
                  }

                  if (buff.indexOf("GET /fwins") > -1) {
                    int startpos = buff.indexOf("?h=") + 3;
                    int endpos = buff.indexOf("&");
                    String expect_hash = GP_urldecode(buff.substring(startpos, endpos));
                    startpos = buff.indexOf("&n=") + 3;
                    endpos = buff.indexOf(" HTTP");
                    String fw_filename = GP_urldecode(buff.substring(startpos, endpos));

                    client.println("Content-type: text/html");
                    client.println();
                    Serial.print("Firmware install requested: ");
                    Serial.print(fw_filename);
                    Serial.print(expect_hash);

                    if (expect_hash.length() > 0 && SD.exists(fw_filename)) {
                      Serial.println("Will install firmware");
                      client.print("<h1>Firmware will now be installed. Check the wardriver LCD for progress</h1>");
                      client.print("\n\r\n\r");
                      client.flush();
                      delay(5);
                      client.stop();
                      boolean install_result = install_firmware(fw_filename, expect_hash);
                      if (!install_result){
                        Serial.println("Update failed");
                        clear_display();
                        display.println("Update failed");
                        display.display();
                        delay(5000);
                      } else {
                        //Install worked.
                        if (fw_filename == "/B.bin"){
                          preferences.putString("b_checksum", expect_hash);
                        }
                      }
                    } else {
                      client.print("<h1>Error verifying update</h1>");
                    }
                  }

                  if (buff.indexOf("POST /fw") > -1){
                    Serial.println("Incoming firmware");
                    int startpos = buff.indexOf("?n=")+3;
                    int endpos = buff.indexOf(" ",startpos);
                    String bin_filename = buff.substring(startpos,endpos);
                    Serial.println(bin_filename);
                    String newname = "/other.bin";
                    if (bin_filename.startsWith("A")){
                      newname = "/A.bin";
                    }
                    if (bin_filename.startsWith("B")){
                      newname = "/B.bin";
                    }

                    Serial.println(newname);
                    if (SD.exists(newname)){
                      SD.remove(newname);
                    }
                    File binwriter = SD.open(newname, FILE_WRITE);

                    clear_display();
                    display.println("Firmware upload");
                    display.display();

                    //Setup a hash context, and somewhere to keep the output.
                    unsigned char genhash[32];
                    mbedtls_sha256_context ctx;
                    mbedtls_sha256_init(&ctx);
                    mbedtls_sha256_starts(&ctx, 0);

                    unsigned long fw_last_byte = millis();
                    byte bbuf[2] = {0x00, 0x00};
                    unsigned long bytesin = 0;
                    while (1) {
                      if (client.available()){
                        byte c = client.read();
                        bytesin++;
                        binwriter.write(c);
                        bbuf[0] = c;
                        mbedtls_sha256_update(&ctx, bbuf, 1);
                        
                        fw_last_byte = millis();
                        if (bytesin % 4096 == 0){
                          clear_display();
                          display.println("Firmware upload");
                          display.print(bytesin / 1024);
                          display.println("kb received");
                          display.display();
                        }
                      }
                      if (millis() - fw_last_byte > 4000){
                        Serial.println("Done");
                        mbedtls_sha256_finish(&ctx, genhash);
                        print_hex("HASHED", genhash, sizeof genhash);
                        binwriter.flush();
                        binwriter.close();
                        break;
                      }
                    } //Firmware update loop
                  }

                  if (buff.indexOf("GET /time?") > -1){
                    client.println("Content-type: text/html");
                    Serial.println("Got time from browser");
                    int startpos = buff.indexOf("?v=")+3;
                    int endpos = buff.indexOf(" ",startpos);
                    String newtime_str = buff.substring(startpos,endpos);
                    unsigned long newtime = atol(newtime_str.c_str());
                    if (get_epoch() < YEAR_2020){
                      //if the epoch value is set to something before 2020, we can be quite sure it is inaccurate.
                      if (newtime > YEAR_2020){
                        //A very basic validity test for the datetime value issued by the client.
                        Serial.println("Current clock is inaccurate, using time from client");
                        set_sys_clock(newtime);
                        Serial.print("epoch is now ");
                        Serial.println(get_epoch());
                      }
                    }
                  }

                  if (buff.indexOf("GET /upload?") > -1) {
                    Serial.println("File upload request");
                    int startpos = buff.indexOf("?fn=")+4;
                    int endpos = buff.indexOf(" ",startpos);
                    String filename = buff.substring(startpos,endpos);
                    Serial.println(filename);
                    if (!SD.exists(filename)){
                      Serial.println("file does not exist");
                      client.println("Content-type: text/html");
                      client.println();
                      client.print("<h1>File not found </h1>");
                      client.println("<meta http-equiv=\"refresh\" content=\"1; URL=/\" />");
                    } else {
                      client.println("Content-type: text/html");
                      client.println();
                      client.print("<style>html,td,th{font-size:21px;text-align:center;padding:20px}</style><html>");
                      client.print("<h1>Uploading");
                      client.print(filename);
                      client.print("</h1><h2>Check LCD for progress");
                      client.print("</h2>Once complete, <a href=\"/\">click here</a> to continue.</html>");
                      client.flush();
                      delay(5);
                      client.stop();
                      boolean success = wigle_upload(filename);
                      Serial.print("Success? ");
                      Serial.println(success);
                      if (success == true){
                        clear_display();
                        display.println("Uploaded OK");
                        display.display();
                        delay(1000);
                        wigle_load_history();
                      }
                    }
                  }

                  if (buff.indexOf("GET /delete?") > -1) {
                    Serial.println("File delete pre-request");
                    int startpos = buff.indexOf("?fn=")+4;
                    int endpos = buff.indexOf(" ",startpos);
                    String filename = buff.substring(startpos,endpos);
                    Serial.println(filename);
                    if (!SD.exists(filename)){
                      Serial.println("file does not exist");
                      client.println("Content-type: text/html");
                      client.println();
                      client.print("<h1>File not found </h1>");
                      client.println("<meta http-equiv=\"refresh\" content=\"1; URL=/\" />");
                    } else {
                      client.println("Content-type: text/html");
                      client.println();
                      client.print("<style>html,td,th{font-size:21px;text-align:center;padding:20px}</style><html>");
                      client.print("<h1>Confirm delete of ");
                      client.print(filename);
                      client.print("<br><a href=\"/\">Cancel</a></h1><br><h2><a href=\"/confirmdelete?fn=");
                      client.print(filename);
                      client.print("\">DELETE</a></h2></html>");
                    }
                  }

                  if (buff.indexOf("GET /confirmdelete?") > -1) {
                    Serial.println("File delete request");
                    int startpos = buff.indexOf("?fn=")+4;
                    int endpos = buff.indexOf(" ",startpos);
                    String filename = buff.substring(startpos,endpos);
                    Serial.println(filename);
                    if (!filename.endsWith(".csv") && !filename.endsWith(".bin")){
                      //Prevent accessing non-csv files, with the exception of test.txt
                      client.println("Content-type: text/html");
                      client.println();
                      client.print("Not allowed");
                      client.flush();
                      delay(5);
                      client.stop();
                    }
                    
                    SD.remove(filename);
                    client.println("Content-type: text/html");
                    client.println();
                    client.print("<h1>Deleted ");
                    client.print(filename);
                    client.println("</h1>");
                    client.println("<meta http-equiv=\"refresh\" content=\"1; URL=/\" />");
                    
                  }

                  if (buff.indexOf("GET /download?") > -1) {
                    Serial.println("File download request");
                    int startpos = buff.indexOf("?fn=")+4;
                    int endpos = buff.indexOf(" ",startpos);
                    String filename = buff.substring(startpos,endpos);
                    Serial.println(filename);
                    if (!filename.endsWith(".csv") && filename != "/test.txt"){
                      //Prevent accessing non-csv files, with the exception of test.txt
                      Serial.println("Not allowed");
                      client.println("Content-type: text/html");
                      client.println();
                      client.print("Not allowed");
                      client.flush();
                      delay(5);
                      client.stop();
                      buff = "";
                      filename = "";
                      break;
                    }

                    File reader = SD.open(filename, FILE_READ);
                    if (!reader){
                      client.println("Content-type: text/html");
                      client.println();
                      client.print("Invalid file");
                      client.flush();
                      delay(5);
                      client.stop();
                      buff = "";
                      break;
                    }
                    if (reader){
                      client.println("Content-type: text/csv");
                      Serial.println("Sending file");
                      client.print("Content-Disposition: attachment; filename=\"");
                      client.print(generate_filename(filename));
                      client.println("\"");
                      client.print("Content-Length: ");
                      client.print(reader.size());
                      client.println();
                      client.println();
                      client.flush();
                      delay(2);
                      client.write(reader);
                      reader.close();
                    }
                  }

                  
                  if (client.connected()){
                    client.print("\n\r\n\r");
                    client.flush();
                    delay(5);
                    client.stop();
                  }
                  buff = "";
                  disconnectat = millis() + web_timeout;
                }
                newline = true;
              } else {
                if (c != '\r'){
                  newline = false;
                }
              }
              
            } else {
              if (created_network){
                display.print("SSID:");
                display.println(fb_ssid);
                display.println(fb_IP);
              } else {
                display.println("Connected");
                display.println(WiFi.localIP());
              }
              display.print((disconnectat - millis())/1000);
              display.println("s until boot");
              display.print(device_type_string());
              display.display();
            }
          } //while client connected
        } //if client
      } //while wifi
    } //if wifi
  }
  preferences.end();
}

void push_config(String key){
  //Send a config option to side B.
  String value = get_config_option(key);
  Serial1.print("PUSH:");
  Serial1.print(key);
  Serial1.print("=");
  Serial1.println(value);
  Serial1.flush();
  Serial.print("Pushing config ");
  Serial.println(key);
}

void send_config_to_b(){
  //This will be called when B requests it and at boot.
  //This should contain a bunch of push_config(xx) options.
  Serial.println("Sending config options to B..");
  push_config("sb_bw16");
}

void setup() {
    setup_wifi();
    delay(500);
    
    Serial.begin(115200);
    Serial.print("Starting v");
    Serial.println(VERSION);

    for(int i=0; i<17; i=i+8) {
      chip_id |= ((ESP.getEfuseMac() >> (40 - i)) & 0xff) << i;
    }

    Serial.print("Chip ID: ");
    Serial.println(chip_id);

    default_ssid.concat(" - ");
    default_ssid.concat(chip_id);
    default_ssid.remove(default_ssid.length()-3);
    
    Serial1.begin(115200,SERIAL_8N1,27,14);

    if(!display.begin(SSD1306_SWITCHCAPVCC, 0x3C)) { // Address 0x3C for 128x32
      Serial.println(F("SSD1306 allocation failed"));
    }
    if (!rotate_display){
      display.setRotation(2);
    } else {
      display.setRotation(0);
    }
    display.clearDisplay();
    display.setTextSize(1);      // Normal 1:1 pixel scale
    display.setTextColor(WHITE); // Draw white text
    display.setCursor(0, 0);     // Start at top-left corner
    display.cp437(true);         // Use full 256 char 'Code Page 437' font
    display.println("Starting");
    display.print("Version ");
    display.println(VERSION);
    display.display();
    
    int reset_reason = esp_reset_reason();
    if (reset_reason != ESP_RST_POWERON && reset_reason != ESP_RST_SW){
      clear_display();
      display.println("Unexpected reset");
      display.print("Code ");
      display.println(reset_reason);
      display.print("Version ");
      display.println(VERSION);
      display.display();
      delay(4000);
    }
    delay(1500);

    setup_id_pins();
  
    if(!SD.begin()){
        Serial.println("SD Begin failed!");
        clear_display();
        display.println("SD Begin failed!");
        display.display();
        delay(4000);
    }
    uint8_t cardType = SD.cardType();
    if(cardType == CARD_NONE){
        Serial.println("No SD card attached!");
        clear_display();
        display.println("No SD Card!");
        display.display();
        delay(10000);
    }
  
    Serial.print("SD Card Type: ");
    if(cardType == CARD_MMC){
        Serial.println("MMC");
    } else if(cardType == CARD_SD){
        Serial.println("SDSC");
    } else if(cardType == CARD_SDHC){
        Serial.println("SDHC");
    } else {
        Serial.println("UNKNOWN");
    }
  
    uint64_t cardSize = SD.cardSize() / (1024 * 1024);
    Serial.printf("SD Card Size: %lluMB\n", cardSize);

    Serial.println("Attempting GPS date/time sync..");

    Serial2.begin(gps_baud_rate,SERIAL_8N1,16,17);

    for (int x = 0; x < 3000; x++){
      int c_count = 0;
      while (Serial2.available()){
        c_count++;
        if (c_count > 128){
          break;
        }
        char c = Serial2.read();
        if (nmea.process(c)){
          if (nmea.isValid()){
            lastgps = millis();
            gps_time_sync();
          }
        }
      }
      if (dt_string_from_gps() != ""){
        break;
      }
      delay(1);
    }
    gps_time_sync();
    Serial.print("Date/time is now: ");
    Serial.println(dt_string_from_gps());

    while (!filewriter){
      filewriter = SD.open("/test.txt", FILE_APPEND);
      if (!filewriter){
        Serial.println("Failed to open file for writing. Type continue to skip this check.");
        clear_display();
        display.println("SD File open failed!");
        display.display();
        String sbuff = Serial.readStringUntil('\n');
        if (sbuff.indexOf("continue") >= 0){
          //Since this boot is tethered to a PC and has no local storage, override some stuff.
          nets_over_uart = true;
          block_reconfigure = true;
          web_timeout = 250;
          break;
        }
      }
    }
    int wrote = filewriter.print("\n_BOOT_");
    filewriter.print(VERSION);
    filewriter.print(", ut=");
    filewriter.print(micros());
    filewriter.print(", rr=");
    filewriter.print(reset_reason);
    filewriter.print(", id=");
    filewriter.print(chip_id);
    filewriter.print(", bid=");
    filewriter.print(read_id_pins());
    filewriter.flush();
    if (wrote < 1){
      while(true){
        Serial.println("Failed to write to SD card! Type continue to resume boot process.");
        clear_display();
        display.println("SD Card write failed!");
        display.display();
        String sbuff = Serial.readStringUntil('\n');
        if (sbuff.indexOf("continue") >= 0){
          //Since this boot is tethered to a PC and has no local storage, override some stuff.
          nets_over_uart = true;
          block_reconfigure = true;
          web_timeout = 250;
          break;
        }
      }
    }

    while (millis() < 7000){
      //Side B will be ready after this long
      yield();
    }

    send_config_to_b();
    
    boot_config();
    setup_wifi();

    if (!rotate_display){
      display.setRotation(2);
    } else {
      display.setRotation(0);
    }

    #define hash_log_len 5
    String b_side_hash = "";
    for (int x = 0; x < hash_log_len; x++){
      b_side_hash.concat(b_side_hash_full.charAt(x));
    }

    Serial.print("This device: ");
    Serial.println(device_type_string());
    
    filewriter.print(", bc=");
    filewriter.print(bootcount);
    filewriter.print(", ep=");
    filewriter.print(get_epoch());
    filewriter.print(", bsh=");
    filewriter.print(b_side_hash);
    filewriter.flush();
    filewriter.close();

    if (SD.exists("/bl.txt")){
      Serial.println("Opening blocklist");
      File blreader;
      blreader = SD.open("/bl.txt", FILE_READ);
      byte i = 0;
      byte ci = 0;
      while (blreader.available()){
        char c = blreader.read();
        if (c == '\n' || c == '\r'){
          use_blocklist = true;
          if (ci != 0){
            i += 1;
          }
          ci = 0;
        } else {
          block_list[i].characters[ci] = c;
          ci += 1;
          if (ci >= blocklist_str_len){
            Serial.println("Blocklist line too long!");
            ci = 0;
          }
        }
      }
      blreader.close();
    }

    if (!use_blocklist){
      Serial.println("Not using a blocklist");
    }
    
    Serial.println("Opening destination file for writing");

    String filename = "";
    while (filename == "" || SD.exists(filename)){
      filename = "/wd3-";
      filename = filename + bootcount;
      filename = filename + ".csv";
      if (SD.exists(filename)){
        Serial.print("File already exists at ");
        Serial.print(filename);
        bootcount++;
        filename = "";
        preferences.begin("wardriver", false);
        preferences.putULong("bootcount", bootcount);
        preferences.end();
        Serial.print("Incremented bootcount to ");
        Serial.println(bootcount);
      }
    }
    Serial.print("Opening file for main session: ");
    Serial.println(filename);
    filewriter = SD.open(filename, FILE_APPEND);
    
    filewriter.print("WigleWifi-1.4,appRelease=wardriver.uk " + VERSION + ",model=" + device_type_string() + ",release=wardriver.uk " + VERSION + ",device=" + device_string() + ",display=i2c LCD,board=" + device_board_string() + ",brand=" + device_brand_string() + "\n");
    filewriter.println("MAC,SSID,AuthMode,FirstSeen,Channel,RSSI,CurrentLatitude,CurrentLongitude,AltitudeMeters,AccuracyMeters,Type");
    filewriter.flush();
    
    clear_display();
    display.println("Starting main..");
    display.display();
    started_at_millis = millis();

    xTaskCreatePinnedToCore(
      primary_scan_loop, /* Function to implement the task */
      "primary_scan_loop", /* Name of the task */
      10000,  /* Stack size in words */
      NULL,  /* Task input parameter */
      3,  /* Priority of the task */
      &primary_scan_loop_handle,  /* Task handle. */
      0); /* Core where the task should run */
}

void primary_scan_loop(void * parameter){
  //This core will be dedicated entirely to WiFi scanning in an infinite loop.
  setup_wifi();
  while (true){
    disp_wifi_count = wifi_count;
    wifi_count = 0;
    for(int scan_channel = 1; scan_channel < 12; scan_channel++){
      yield();
      //scanNetworks(bool async, bool show_hidden, bool passive, uint32_t max_ms_per_chan, uint8_t channel)
      int n = WiFi.scanNetworks(false,true,false,110,scan_channel);
      if (n < 0){
        //Got a scan error, add a delay to allow other tasks on this core to run and to hopefully let WiFi issues settle down
        Serial.print("SCAN FAILURE ");
        Serial.println(n);
        delay(1000);
      }
      if (n > 0){
        wifi_count = wifi_count + n;
        for (int i = 0; i < n; i++) {
          uint8_t *this_bssid_raw = WiFi.BSSID(i);
          char this_bssid[18] = {0};
          sprintf(this_bssid, "%02X:%02X:%02X:%02X:%02X:%02X", this_bssid_raw[0], this_bssid_raw[1], this_bssid_raw[2], this_bssid_raw[3], this_bssid_raw[4], this_bssid_raw[5]);
          
          if (seen_mac(this_bssid_raw)){
            //Skip any APs which we've already logged.
            continue;
          }
          //Save the AP MAC inside the history buffer so we know it's logged.
          save_mac(this_bssid_raw);

          total_new_wifi++;

          String ssid = WiFi.SSID(i);
          ssid.replace(",","_");
          
          if (use_blocklist){
            if (is_blocked(ssid)){
              wifi_block_at = millis();
              continue;
            }
            String tmp_mac_str = String(this_bssid);
            tmp_mac_str.toUpperCase();
            if (is_blocked(tmp_mac_str)){
              wifi_block_at = millis();
              continue;
            }
          }
          
          filewriter.printf("%s,%s,%s,%s,%d,%d,%s,WIFI\n", this_bssid, ssid.c_str(), security_int_to_string(WiFi.encryptionType(i)).c_str(), dt_string(get_epoch()).c_str(), WiFi.channel(i), WiFi.RSSI(i), gps_string().c_str());
          if (nets_over_uart){
            Serial.printf("NET=%s,%s,%s,%s,%d,%d,%s,WIFI\n", this_bssid, ssid.c_str(), security_int_to_string(WiFi.encryptionType(i)).c_str(), dt_string(get_epoch()).c_str(), WiFi.channel(i), WiFi.RSSI(i), gps_string().c_str());
          }
         
        }
      }
      filewriter.flush();
    }
    yield();
  }
}

void lcd_show_stats(){
  //Clear the LCD then populate it with stats about the current session.
  boolean ble_did_block = false;
  boolean wifi_did_block = false;
  if (millis() - wifi_block_at < 30000){
    wifi_did_block = true;
  }
  if (millis() - ble_block_at < 30000){
    ble_did_block = true;
  }
  clear_display();
  display.print("WiFi:");
  display.print(disp_wifi_count);
  if (wifi_did_block){
    display.print("X");
  }
  if (is_5ghz){
    display.print("|");
    display.print(count_5ghz);
  }
  if (int(temperature) != 0){
    display.print(" T:");
    display.print(temperature);
<<<<<<< HEAD
    display.print("°F");
=======
    display.print("f");
>>>>>>> a036209b
  }
  display.println();
  if (nmea.getHDOP() < 250 && nmea.getNumSatellites() > 0){
    display.print("HDOP:");
    display.print(((float)nmea.getHDOP()/10));
    display.print(" Sats:");
    display.print(nmea.getNumSatellites());
    display.println(nmea.getNavSystem());
  } else {
    display.print("No GPS: ");
    struct coordinates gsm_loc = gsm_get_current_position();
    if (gsm_loc.acc > 0){
      display.println("GSM pos OK");
    } else {
      display.println("No GSM pos");
    }
  }
  #define B_RESET_SEARCH_TIME 20000
  if (b_working && millis() - side_b_reset_millis > B_RESET_SEARCH_TIME){
  display.print("BL:");
  display.print(ble_count);
  if (ble_did_block){
    display.print("X");
  }
  display.print(" GSM:");
  display.print(disp_gsm_count);
  display.print(" T:");
  display.println(total_new_wifi);
  } else {
    if (millis() - side_b_reset_millis > B_RESET_SEARCH_TIME){
      display.println("ESP-B NO DATA");
    } else {
      display.println("ESP-B RESET");
    }
  }
  display.println(dt_string(get_epoch()));
  display.display();
  if (gsm_count > 0){
    disp_gsm_count = gsm_count;
    gsm_count = 0;
  }
}

void loop(){
  //The main loop for the second core; handles GPS, "Side B" communication, and LCD refreshes.
  while (Serial2.available()){
    char c = Serial2.read();
    if (nmea.process(c)){
      if (nmea.isValid()){
        lastgps = millis();
      }
    }
  }

  if (Serial1.available()){
    String bside_buffer = "";
    while (true){
      char c;
      if (Serial1.available()){
        c = Serial1.read();
        if (c != '\n'){
          bside_buffer += c;
        } else {
          break;
        }
      }
    }
    String towrite = "";
    towrite = parse_bside_line(bside_buffer);
    if (towrite.length() > 1){
      filewriter.print(towrite);
      filewriter.print("\n");
      filewriter.flush();
      if (nets_over_uart){
        Serial.print("NET=");
        Serial.print(towrite);
        Serial.print("\n");
      }
    }
    
  }
  if (gsm_count > 0){
    disp_gsm_count = gsm_count;
  }
  if (lcd_last_updated == 0 || millis() - lcd_last_updated > 1000){
    gps_time_sync();
    lcd_show_stats();
    lcd_last_updated = millis();
  }
  if (auto_reset_ms != 0 && millis() > auto_reset_ms){
    Serial.println("AUTO RESET TIMER REACHED");
    clear_display();
    display.println("AUTO RESET");
    display.println("Timer reached.");
    display.display();
    delay(1250);
    ESP.restart();
  }
}

void save_cell(struct cell_tower tower){
  //Save a cell_tower struct into the recently seen array.
  if (cell_history_cursor >= cell_history_len){
    cell_history_cursor = 0;
  }
  cell_history[cell_history_cursor] = tower;

  cell_history_cursor++;

  Serial.print("Tower len ");
  Serial.println(cell_history_cursor);
}

boolean is_blocked(String test_str){
  if (!use_blocklist){
    return false;
  }
  unsigned int test_str_len = test_str.length();
  if (test_str_len == 0){
    return false;
  }
  if (test_str_len > blocklist_str_len){
    Serial.print("Refusing to blocklist check due to length: ");
    Serial.println(test_str);
    return false;
  }
  for (byte i=0; i<blocklist_len; i++){
    boolean matched = true;
    for (byte ci=0; ci<test_str_len; ci++){
      if (test_str.charAt(ci) != block_list[i].characters[ci]){
        matched = false;
        break;
      }
    }
    if (matched){
      Serial.print("Blocklist match: ");
      Serial.println(test_str);
      return true;
    }
  }
  return false;
}

void replace_cell(struct cell_tower tower1, struct cell_tower tower2){
  //Provide two cell_tower structs; the first will be looked up in the history buffer and the second will replace the found object.
  //Only mcc, mnc, lac, and cellid are used for comparisons. Use this function to update the coordinates part of the tower object.

  for (int x = 0; x < cell_history_len; x++){
    if (cell_cmp(tower1, cell_history[x])){
      cell_history[x] = tower2;
    }
  }
}

void print_cell(struct cell_tower tower){
  //Provide a cell_tower struct to be printed over serial
  Serial.print(tower.mcc);
  Serial.print(":");
  Serial.print(tower.mnc);
  Serial.print(":");
  Serial.print(tower.lac);
  Serial.print(":");
  Serial.print(tower.cellid);
  Serial.print("@");
  Serial.print(tower.pos.lat, 6);
  Serial.print(",");
  Serial.print(tower.pos.lon, 6);
  Serial.print(",");
  Serial.println(tower.pos.acc);
  //printf ;)
}

boolean cell_cmp(struct cell_tower tower, struct cell_tower tower2){
  //Provide 2 cell_tower structs to return a boolean indicating if they match or not (based on mcc, mnc, cellid, and lac)
  if (tower.mcc == tower2.mcc and tower.mnc == tower2.mnc and tower.cellid == tower2.cellid and tower.lac == tower2.lac){
    return true;
  }
  return false;
}

boolean seen_cell(struct cell_tower tower){
  //Return true if the cell_tower provided is in the recently seen array.
  //This will also update the seenat and strength values within the recently seen array.
  for (int x = 0; x < cell_history_len; x++){
    if (cell_cmp(tower, cell_history[x])){
      cell_history[x].seenat = millis();
      cell_history[x].strength = tower.strength;
      return true;
    }
  }
  return false;
}

struct cell_tower get_tower(struct cell_tower tower){
  //Provide a cell_tower object (mcc,mnc,lac,cellid) and the full object in RAM will be returned including seenat and pos.
  //Will return a zero'd object if the tower isn't in RAM. Call seen_cell first to be sure the object you need is actually in RAM.

  struct coordinates empty_pos;
  empty_pos = (coordinates){.lat = 0, .lon = 0, .acc = 0};
  struct cell_tower toreturn;
  toreturn = (cell_tower){.mcc = 0, .mnc = 0, .lac = 0, .cellid = 0, .seenat = 0, .strength = 0, .pos = empty_pos};

  for (int x = 0; x < cell_history_len; x++){
    if (cell_cmp(tower, cell_history[x])){
      toreturn = cell_history[x];
    }
  }
  
  return toreturn;
}

void save_mac(unsigned char* mac){
  //Save a MAC address into the recently seen array.
  if (mac_history_cursor >= mac_history_len){
    mac_history_cursor = 0;
  }
  struct mac_addr tmp;
  for (int x = 0; x < 6 ; x++){
    tmp.bytes[x] = mac[x];
  }

  mac_history[mac_history_cursor] = tmp;
  mac_history_cursor++;
  Serial.print("Mac len ");
  Serial.println(mac_history_cursor);
}

boolean seen_mac(unsigned char* mac){
  //Return true if this MAC address is in the recently seen array.

  struct mac_addr tmp;
  for (int x = 0; x < 6 ; x++){
    tmp.bytes[x] = mac[x];
  }

  for (int x = 0; x < mac_history_len; x++){
    if (mac_cmp(tmp, mac_history[x])){
      return true;
    }
  }
  return false;
}

boolean mac_cmp(struct mac_addr addr1, struct mac_addr addr2){
  //Return true if 2 mac_addr structs are equal.
  for (int y = 0; y < 6 ; y++){
    if (addr1.bytes[y] != addr2.bytes[y]){
      return false;
    }
  }
  return true;
}

String parse_bside_line(String buff){
  //Provide a String which contains a line from ESP32 side B.
  //A String will be returned which should be written to the Wigle CSV.

  /*
  I am aware that this code isn't great..
  I'm not a huge fan of Strings, especially not this many temporary Strings but it's a quick way to get things working.
  Hopefully the large amount of RAM on the ESP32 will prevent heap fragmentation issues but I'll do extended uptime tests to be sure.
  
  This code sucessfully ran for 48 hours straight starting on the 1st September 2021.
  Multiple tests have since completed with no crashes or issues. While it looks scary, it seems to be stable.
  */
  
  String out = "";
  if (buff.indexOf("SEND_CONF") > -1) {
    send_config_to_b();
    return out;
  }
  
  if (buff.indexOf("BL,") > -1) {
    
    int startpos = buff.indexOf("BL,")+3;
    int endpos = buff.indexOf(",",startpos);
    String rssi = buff.substring(startpos,endpos);

    startpos = endpos+1;
    endpos = buff.indexOf(",",startpos);
    String mac_str = buff.substring(startpos,endpos);

    startpos = endpos+1;
    String ble_name = buff.substring(startpos,buff.length()-1);

    unsigned char mac_bytes[6];
    int values[6];

    if (is_blocked(ble_name) || is_blocked(mac_str)){
      out = "";
      Serial.print("BLOCK: ");
      Serial.print(ble_name);
      Serial.print(" / ");
      Serial.println(mac_str);
      ble_block_at = millis();
      return out;
    }

    if (6 == sscanf(mac_str.c_str(), "%x:%x:%x:%x:%x:%x%*c", &values[0], &values[1], &values[2], &values[3], &values[4], &values[5])){
      for(int i = 0; i < 6; ++i ){
          mac_bytes[i] = (unsigned char) values[i];
      }
    
      if (!seen_mac(mac_bytes)){
        save_mac(mac_bytes);
        //Save to SD?
        Serial.print("NEW BLE DEVICE: ");
        Serial.println(buff);

        mac_str.toUpperCase();
        out = mac_str + "," + ble_name + "," + "[BLE]," + dt_string(get_epoch()) + ",0," + rssi + "," + gps_string() + ",BLE";
      }
    }
  }

  if (buff.indexOf("RESET=") > -1) {
    if (millis() - started_at_millis < 10000){
      //We will ignore this if we recently started running because then it's normal behavior, not a fault.
      Serial.print("IGNORING: ");
      Serial.println(buff);
      return out;
    }
    String b_reset_reason = buff;
    b_reset_reason.replace("RESET=","");
    b_reset_reason.replace("\r","");
    b_reset_reason.replace("\n","");
    Serial.print("Side B reports reset, code ");
    Serial.println(b_reset_reason);
    File testfilewriter = SD.open("/test.txt", FILE_APPEND);
    testfilewriter.print("\n\r_B-RST_");
    testfilewriter.print(b_reset_reason);
    testfilewriter.print(",ut=");
    testfilewriter.print(millis());
    testfilewriter.print(",blc=");
    testfilewriter.print(ble_count);
    testfilewriter.print(",ep=");
    testfilewriter.println(get_epoch());
    testfilewriter.close();
    b_working = false;
    side_b_reset_millis = millis();

    return out;

  }

  if (buff.indexOf("WI0,") > -1) {
    //WI0,SSID,6,-88,5,00:00:00:00:00:00
    int startpos = buff.indexOf("WI0,")+4;
    int endpos = buff.indexOf(",",startpos);
    String ssid = buff.substring(startpos,endpos);

    startpos = endpos+1;
    endpos = buff.indexOf(",",startpos);
    String channel = buff.substring(startpos,endpos);

    startpos = endpos+1;
    endpos = buff.indexOf(",",startpos);
    String rssi = buff.substring(startpos,endpos);

    startpos = endpos+1;
    endpos = buff.indexOf(",",startpos);
    String security_raw = buff.substring(startpos,endpos);

    startpos = endpos+1;
    endpos = startpos+17;
    String mac_str = buff.substring(startpos,endpos);
    mac_str.toUpperCase();

    if (is_blocked(ssid) || is_blocked(mac_str)){
      out = "";
      Serial.print("BLOCK: ");
      Serial.print(ssid);
      Serial.print(" / ");
      Serial.println(mac_str);
      wifi_block_at = millis();
      return out;
    }

    unsigned char mac_bytes[6];
    int values[6];

    if (6 == sscanf(mac_str.c_str(), "%x:%x:%x:%x:%x:%x%*c", &values[0], &values[1], &values[2], &values[3], &values[4], &values[5])){
      for(int i = 0; i < 6; ++i ){
          mac_bytes[i] = (unsigned char) values[i];
      }
    
      if (!seen_mac(mac_bytes)){
        save_mac(mac_bytes);
        total_new_wifi++;

        String authtype = security_int_to_string((int) security_raw.toInt());
        
        out = mac_str + "," + ssid + "," + authtype + "," + dt_string(get_epoch()) + "," + channel + "," + rssi + "," + gps_string() + ",WIFI";
      }
    }
    
  }

  if (buff.indexOf("GSM,") > -1) {
    //GSM,Operator:"vodafone",MCC:000,MNC:00,Rxlev:12,Cellid:FF00,Arfcn:4,Lac:0000,Bsic:00
    //^Some values censored for my privacy^ :)

    gsm_count++;
    
    int startpos = buff.indexOf("Operator:\"")+10;
    int endpos = buff.indexOf("\"",startpos);
    String cell_operator = buff.substring(startpos,endpos);

    startpos = buff.indexOf("MCC:")+4;
    endpos = buff.indexOf(",",startpos);
    String mcc = buff.substring(startpos,endpos);

    startpos = buff.indexOf("MNC:")+4;
    endpos = buff.indexOf(",",startpos);
    String mnc = buff.substring(startpos,endpos);

    startpos = buff.indexOf("Rxlev:")+6;
    endpos = buff.indexOf(",",startpos);
    String rxlev = buff.substring(startpos,endpos);

    startpos = buff.indexOf("Cellid:")+7;
    endpos = buff.indexOf(",",startpos);
    String cellid = buff.substring(startpos,endpos);

    startpos = buff.indexOf("Arfcn:")+6;
    endpos = buff.indexOf(",",startpos);
    String arfcn = buff.substring(startpos,endpos);

    startpos = buff.indexOf("Lac:")+4;
    endpos = buff.indexOf(",",startpos);
    String lac = buff.substring(startpos,endpos);

    startpos = buff.indexOf("Bsic:")+5;
    endpos = buff.length()-1;
    String bsic = buff.substring(startpos,endpos);

    int lac_int;
    int cellid_int;
    int rssi_int;
    int arfcn_int;

    lac_int = (int) strtol(lac.c_str(), 0, 16);
    cellid_int = (int) strtol(cellid.c_str(), 0, 16);
    rssi_int = (int) rxlev.toInt();
    rssi_int = rssi_int - 80;
    arfcn_int = (int) arfcn.toInt();

    String mccmnc = mcc + mnc;
    String wigle_cell_key = mccmnc.substring(0,7);
    wigle_cell_key += "_";
    wigle_cell_key += lac_int;
    wigle_cell_key += "_";
    wigle_cell_key += cellid_int;

    struct coordinates cell_pos;
    cell_pos = (coordinates){.lat = 0, .lon = 0, .acc = -255};

    struct cell_tower tower;
    tower = (cell_tower){.mcc = (int) mcc.toInt(), .mnc = (int) mnc.toInt(), .lac = (int) lac.toInt(), .cellid = cellid_int, .seenat = millis(), .strength = rssi_int, .pos = cell_pos};
    
    if (!seen_cell(tower)){
      //Get the location for this newly-seen tower if the GPS is almost stale.
      if (millis() > lastgps + gps_allow_stale_time/2 || lastgps == 0){
        cell_pos = get_cell_pos(wigle_cell_key);
        tower.pos = cell_pos;
      }
      
      out = wigle_cell_key + "," + cell_operator + ",GSM;" + mccmnc + "," + dt_string(get_epoch()) + "," + arfcn + "," + rssi_int + "," + gps_string() + ",GSM";
      save_cell(tower);
    } else {
      //We've seen this tower, get the full object so we can see if anything is missing
      struct cell_tower ram_tower = get_tower(tower);
      if (ram_tower.pos.acc == -255){
        //We've never tried to get the location of this tower. Consider doing that now.
        if (millis() > lastgps + gps_allow_stale_time/2 || lastgps == 0){
          //Get the position for this tower and replace what is currently in RAM.
          cell_pos = get_cell_pos(wigle_cell_key);
          tower.pos = cell_pos;
          replace_cell(ram_tower, tower);
        }
      }
    }
  }

  if (buff.indexOf("TEMP,") > -1) {
    int startpos = buff.indexOf("TEMP,")+5;
    String temp = buff.substring(startpos);
    temperature = temp.toFloat();
    Serial.print("Temperature = ");
    Serial.println(temperature);
  }

  if (buff.indexOf("BLC,") > -1) {
    int startpos = buff.indexOf("BLC,")+4;
    String blc = buff.substring(startpos);
    ble_count = blc.toInt();
    Serial.print("Bluetooth count = ");
    Serial.println(ble_count);
    b_working = true;
  }

  if (buff.indexOf("5G,") > -1) {
    int startpos = buff.indexOf("5G,")+3;
    String count_5ghz_str = buff.substring(startpos);
    count_5ghz = count_5ghz_str.toInt();
    Serial.print("5GHz count = ");
    Serial.println(count_5ghz);
    b_working = true;
    is_5ghz = true;
  }
  
  return out;
}

String dt_string_from_gps(){
  //Return a datetime String using GPS data only.
  String datetime = "";
  if (nmea.getYear() > 0){
    datetime += nmea.getYear();
    datetime += "-";
    datetime += nmea.getMonth();
    datetime += "-";
    datetime += nmea.getDay();
    datetime += " ";
    datetime += nmea.getHour();
    datetime += ":";
    datetime += nmea.getMinute();
    datetime += ":";
    datetime += nmea.getSecond();
  }
  return datetime;
}

String gps_string(){
  //Return a String which can be used in a Wigle CSV line to show the current position.
  //This uses data from GPS and GSM tower locations.
  //output: lat,lon,alt,acc
  String out = "";
  long alt = 0;
  if (!nmea.getAltitude(alt)){
    alt = 0;
  }
  float altf = (float)alt / 1000;

  String lats = String((float)nmea.getLatitude()/1000000, 7);
  String lons = String((float)nmea.getLongitude()/1000000, 7);
  if (nmea.isValid() && nmea.getHDOP() <= 250){
    last_lats = lats;
    last_lons = lons;
  }

  if (nmea.getHDOP() > 250){
    lats = "";
    lons = "";
  }

  //HDOP returned here is in tenths and needs dividing by 10 to make it 'true'.
  //We're using this as a very basic estimate of accuracy by multiplying HDOP with the precision of the GPS module (2.5)
  //This isn't precise at all, but is a very rough estimate to your GPS accuracy.
  float accuracy = ((float)nmea.getHDOP()/10);
  accuracy = accuracy * 2.5;

  if (!nmea.isValid()){
    lats = "";
    lons = "";
    accuracy = 1000;
    if (lastgps + gps_allow_stale_time > millis()){
      lats = last_lats;
      lons = last_lons;
      accuracy = 5 + (millis() - lastgps) / 100;
    } else {
      Serial.println("Bad GPS, using GSM location");
      struct coordinates pos = gsm_get_current_position();
      if (pos.acc > 0){
        lats = String(pos.lat, 6);
        lons = String(pos.lon, 6);
        accuracy = pos.acc;
      }
    }
  }

  //The module we are using has a precision of 2.5m, accuracy can never be better than that.
  if (accuracy <= 2.5){
    accuracy = 2.5;
  }

  if (force_lat != 0 && force_lon != 0){
    lats = String(force_lat, 6);
    lons = String(force_lon, 6);
    accuracy = 1;
  }

  out = lats + "," + lons + "," + altf + "," + accuracy;
  return out;
}

String security_int_to_string(int security_type){
  //Provide a security type int from WiFi.encryptionType(i) to convert it to a String which Wigle CSV expects.
  String authtype = "";
  switch (security_type){
    case WIFI_AUTH_OPEN:
      authtype = "[OPEN]";
      break;
  
    case WIFI_AUTH_WEP:
      authtype = "[WEP]";
      break;
  
    case WIFI_AUTH_WPA_PSK:
      authtype = "[WPA_PSK]";
      break;
  
    case WIFI_AUTH_WPA2_PSK:
      authtype = "[WPA2_PSK]";
      break;
  
    case WIFI_AUTH_WPA_WPA2_PSK:
      authtype = "[WPA_WPA2_PSK]";
      break;
  
    case WIFI_AUTH_WPA2_ENTERPRISE:
      authtype = "[WPA2]";
      break;

    //Requires at least v2.0.0 of https://github.com/espressif/arduino-esp32/
    case WIFI_AUTH_WPA3_PSK:
      authtype = "[WPA3_PSK]";
      break;

    case WIFI_AUTH_WPA2_WPA3_PSK:
      authtype = "[WPA2_WPA3_PSK]";
      break;

    case WIFI_AUTH_WAPI_PSK:
      authtype = "[WAPI_PSK]";
      break;
        
    default:
      authtype = "[UNDEFINED]";
  }

  return authtype;
}

String get_latest_datetime(String filename, boolean date_only){
  //Provide a filename to get the highest datetime from that Wigle CSV file on the SD card.
  String buff = "";
  
  File reader = SD.open(filename, FILE_READ);
  time_t meta_lastwrite = reader.getLastWrite();
  String dt = "";
  if (meta_lastwrite > YEAR_2020){
    dt = dt_string(meta_lastwrite);
  } else {
    int seekto = reader.size()-512;
    if (seekto < 1){
      seekto = 0;
    }
    reader.seek(seekto);
    int ccount = 0;
    while (reader.available()){
      char c = reader.read();
      if (c == '\n' || c == '\r'){
        if (ccount == 10){
          int startpos = buff.indexOf("],2");
          int endpos = buff.indexOf(",",startpos+3);
          if (startpos > 0 && endpos > 0){
            dt = buff.substring(startpos+2,endpos);
            Serial.print("Got (old method): ");
            Serial.println(dt);
            break;
          } 
        }
        ccount = 0;
        buff = "";
      } else {
        buff.concat(c);
        if (c == ','){
          ccount++;
        }
      }
    }
  }
  reader.close();
  if (date_only){
    int spacepos = dt.indexOf(" ");
    String new_dt = dt.substring(0,spacepos);
    dt = new_dt;
    Serial.print("Stripped to: ");
    Serial.println(dt);
  }
  return dt;
}

boolean set_sys_clock(unsigned long new_epoch){
  //Wrapper function to set sys clock to epoch value using standard POSIX functions

  struct timeval val;
  int ret;

  val.tv_sec = new_epoch;
  val.tv_usec = 0;
  ret = settimeofday(&val, NULL);

  if (ret == 0){
    return true;
  } else {
    return false;
  }
}

void gps_time_sync(){
  //Sync the time with GPS data if available.

  String gps_dt = dt_string_from_gps();
  if (gps_dt.length() < 5){
    return;
  }

  struct tm tm;
  unsigned long this_epoch = 0;

  strptime(gps_dt.c_str(), "%Y-%m-%d %H:%M:%S", &tm );
  this_epoch = (unsigned long)mktime(&tm);

  if (this_epoch < YEAR_2020){
    return;
  }

  set_sys_clock(this_epoch);
}

struct coordinates get_cell_pos(String wigle_key){
  //Convert a GSM wigle_key to a coordinates struct using CSV files stored at cells/ on the SD card.
  //This location should be the approximate location of the cell tower.
  struct coordinates toreturn;
  toreturn = (coordinates){.lat = 0, .lon = 0, .acc = -127};

  Serial.print("locating ");
  Serial.println(wigle_key);
  int endpos = wigle_key.indexOf("_");
  String mccmnc = wigle_key.substring(0,endpos);
  
  int startpos = endpos+1;
  endpos = wigle_key.indexOf("_", startpos);
  String lac = wigle_key.substring(startpos,endpos);
  Serial.print("LAC = ");
  Serial.println(lac);

  String mccmnclac = mccmnc + "_" + lac;

  File filereader = SD.open("/cells/" + mccmnc + ".csv", FILE_READ);
  if (!filereader){
    Serial.print("file not found for ");
    Serial.println(mccmnc);
    return toreturn;
  }

  boolean index_read = false;
  boolean in_position = false;
  int lines = 0;
  String buff = "";
  while (filereader.available()){
    char c = filereader.read();
    if (c != '\n'){
      buff.concat(c);
    } else {
      if (buff.length() < 17){
        //Index lines are the only lines which are under 17 chars in these files
        if (buff.indexOf(lac + ",") == 0){
          Serial.print("Found relevant index ");
          Serial.println(buff);
          //This index entry is what we need.
          startpos = buff.indexOf(",")+1;
          String offset_str = buff.substring(startpos);
          int offset = offset_str.toInt()-64;
          if (offset > filereader.position()){
            Serial.print("Jump to ");
            Serial.println(offset);
            filereader.seek(offset);
            lines = 0;
            buff = "";
            index_read = true;
            continue;
          }
        }
      }
      if (buff.indexOf(wigle_key) > -1){
        Serial.print("FOUND: ");
        Serial.println(buff);

        startpos = buff.indexOf(",")+1;
        endpos = buff.indexOf(",",startpos);
        String lat_str = buff.substring(startpos,endpos);

        startpos = endpos+1;
        endpos = buff.indexOf(",",startpos);
        String lon_str = buff.substring(startpos,endpos);

        startpos = endpos+1;
        String acc_str = buff.substring(startpos);

        double lat = lat_str.toDouble();
        double lon = lon_str.toDouble();
        int acc = acc_str.toInt();

        toreturn.lat = lat;
        toreturn.lon = lon;
        toreturn.acc = acc;
        
        break;
      } else {
        if (in_position == false){
          if (buff.indexOf(mccmnclac) > -1){
            in_position = true;
            Serial.print("Now in position at ");
            Serial.print(filereader.position());
            Serial.print(" ");
            Serial.println(lines);
          }
        }
        if (buff.indexOf(mccmnclac) < 0 && index_read == true && in_position == true){
          Serial.print("read ");
          Serial.println(buff);
          Serial.println("^^^ wrong section, stopping");
          break;
        }
      }
      lines++;
      buff = "";
      if (lines >= 5000){
        Serial.println("Gave up");
        break;
      }
    }
  }
  Serial.print("read lines: ");
  Serial.println(lines);
  filereader.close();
  return toreturn;
}

struct coordinates gsm_get_current_position(){
  //Get our current position using recently seen cell towers.

  Serial.println("GSM get position");

  struct coordinates toreturn = (coordinates){.lat = 0, .lon = 0, .acc = -255};
   
  double lat_total = 0;
  double lon_total = 0;
  unsigned int total = 0;

  int max_accuracy = -127;
  
  for (int x = 0; x < cell_history_len; x++){
    struct cell_tower tower = cell_history[x];
    if (tower.pos.acc < 1){
      continue;
    }
    if (tower.pos.lat == 0 && tower.pos.lon == 0){
      continue;
    }
    if (tower.seenat+20000 < millis()){
      Serial.print("seen too long ago: ");
      print_cell(tower);
      continue;
    }
    
    //This is a (negative) RSSI value, make it positive where high numbers are stronger signals.
    int strength = (tower.strength + 100);

    if (tower.pos.acc > max_accuracy){
      max_accuracy = tower.pos.acc;
    }
    
    if (strength < 1){
      strength = 1;
    }
    Serial.print("Using tower: ");
    print_cell(tower);
    Serial.print(" with strength ");
    Serial.print(strength);
    Serial.print(", raw: ");
    Serial.println(tower.strength);
    for (int y = 0; y <= strength; y++){
      lat_total += tower.pos.lat;
      lon_total += tower.pos.lon;
      total++;
    }
  }

  Serial.print("GSM Position from ");
  Serial.print(total);
  Serial.println(" towers:");

  double lat = lat_total / total;
  double lon = lon_total / total;

  Serial.print(lat, 6);
  Serial.print(",");
  Serial.println(lon, 6);

  if (max_accuracy > 0){
    toreturn.lat = lat;
    toreturn.lon = lon;
    toreturn.acc = max_accuracy;
  }

  return toreturn;
}

String device_type_string(){
  String ret = "";
  switch (DEVICE_TYPE){
    case DEVICE_REV3:
      ret = "rev3";
      break;
      
    case DEVICE_REV3_5:
      ret = "rev3 5GHz";
      break;

    case DEVICE_REV3_5GM:
      ret = "rev3 5GHz (mod)";
      break;

    case DEVICE_REV4:
      ret = "rev4";
      break;

    case DEVICE_CUSTOM:
      ret = "generic";
      break;

    case DEVICE_CSF_MINI:
      ret = "Mini Wardriver Rev2";
      break;

    default:
      ret = "generic";
      break;
  }
  
  return ret;
}

String device_brand_string(){
  String ret = "JHewitt";
  switch (DEVICE_TYPE){
    case DEVICE_CSF_MINI:
      ret = "CoD_Segfault";
      break;

    default:
      ret = "JHewitt";
      break;
  }

  return ret;
}

String device_string(){
  // Used for the "device" parameter in WiGLE CSV headers.
  String ret = "";
  switch (DEVICE_TYPE){
    case DEVICE_CSF_MINI:
      ret = "tim";
      break;

    default:
      ret = "wardriver.uk " + device_type_string();
      break;
  }
  
  return ret;
}

String device_board_string(){
  // Used for the "board" parameter in WiGLE CSV headers.
  String ret = "";
  switch (DEVICE_TYPE){
    case DEVICE_CSF_MINI:
      ret = "tim";
      break;

    default:
      ret = "wardriver.uk " + device_type_string();
      break;
  }
  
  return ret;
}

byte identify_model(){
  //Block until we know for sure what hardware model this is. Can take a while so cache the response.
  //Return a byte indicating the model, such as DEVICE_REV3.
  //Only call *before* the main loops start, otherwise multiple threads could be trying to access the serial.

  //Start by reading board/PCB identifier pins, since this responds immediately.
  byte board_id = read_id_pins();
  switch(board_id){
    case 1:
      DEVICE_TYPE = DEVICE_CSF_MINI; // CoD_Segfault Mini Wardriver Rev2
      return DEVICE_TYPE;
    default:                         // No board ID, continue with identification
      break;
  }


  if (is_5ghz && DEVICE_TYPE == DEVICE_REV3){
    //We already determined we're REV3, but now we have 5Ghz. Must be modded.
    DEVICE_TYPE = DEVICE_REV3_5GM;
  }

  if (DEVICE_TYPE != DEVICE_UNKNOWN){
    //We already know.
    Serial.print("Device already identified as ");
    Serial.println(device_type_string());
    return DEVICE_TYPE;
  }
  
  Serial.println("Identifying hardware..");
  
  //TODO: For models without "side B" serial, detect their respective bus here and do an immediate return.

  //For anything which is rev 3-ish, listen to the "side B" serial for a while.
  //Timeout after a while in case "side B" is dead/missing, it's technically optional.
  int i = 0;
  String buff = "";
  int bufflen = 0;
  while (i < 10000){
    if (Serial1.available()){
      char c = Serial1.read();
      if (c == '\n' || c == '\r'){
        //Handle buff.
        if (buff.indexOf("BLC,") > -1){
          Serial.println("Identified Rev3 (cm)");
          return DEVICE_REV3;
        }
        if (buff.indexOf("REV3!") > -1){
          Serial.println("Identified Rev3");
          return DEVICE_REV3;
        }
        if (buff.indexOf("!REV3.5") > -1){
          Serial.println("Identified Rev3 5Ghz");
          return DEVICE_REV3_5;
        }

        buff = "";
      }
      buff.concat(c);
      bufflen++;
      if (bufflen > 70){
        bufflen = 0;
        buff = "";
      }
      
    }
    delay(1);
    i++;
  }
  Serial.println("Failed to identify hardware");
  return DEVICE_UNKNOWN;
}

String get_config_option(String key){
  #define max_line_len 64
  
  char linebuf[max_line_len];
  File filereader = SD.open("/cfg.txt", FILE_READ);
  if (!filereader){
    Serial.println("cfg.txt could not be opened");
    return "";
  }

  //Unlikely to be needed but a nice safety net.
  filereader.setTimeout(500);

  while (filereader.available()){
    int buflen = filereader.readBytesUntil('\n', linebuf, max_line_len-1);
    if (buflen < 1){
      Serial.println("Failed to read cfg line");
      continue;
    }
    
    String cfgkey = "";
    String value = "";
    bool reading_key = true;
    
    for (int i = 0; i < buflen; i++){
      if (linebuf[i] == '='){
        reading_key = false;
        continue;
      }
      if (linebuf[i] == '\n' || linebuf[i] == '\r'){
        break;
      }
      if (reading_key){
        cfgkey.concat(linebuf[i]);
      } else {
        value.concat(linebuf[i]);
      }
    }
    Serial.print("cfgread: ");
    Serial.print(cfgkey);
    Serial.print(" eq ");
    Serial.println(value);

    if (cfgkey == key){
      Serial.print("cfg got: ");
      Serial.print(cfgkey);
      Serial.print(" equal to ");
      Serial.println(value);

      filereader.close();
      return value;
    }
    
  }
  
  Serial.print("Did not find ");
  Serial.println(key);
  filereader.close();
  
  return "";
  
}

String generate_filename(String filepath){
  //Actual filenames on the SD card are kept short due to FAT32 restrictions, this function gives us a nicer name.
  String fname = "";
  fname.concat(get_latest_datetime(filepath, true));
  fname.concat("_");
  fname.concat(chip_id);
  fname.concat("_");
  fname.concat(filepath);
  fname.replace("/","_");
  return fname;
}

String generate_user_agent(){
  String ret = "wardriver.uk - ";
  ret.concat(device_type_string());
  ret.concat(" / ");
  ret.concat(VERSION);
  return ret;
}

void setup_id_pins(){
  //The following pins are used for board identification
  pinMode(13, INPUT_PULLDOWN); // IO13 is A/B identifier pin
  pinMode(25, INPUT_PULLDOWN); // All other pins are board identifers
  pinMode(26, INPUT_PULLDOWN);
  pinMode(32, INPUT_PULLDOWN);
  pinMode(33, INPUT_PULLDOWN);
}

byte read_id_pins(){
  //Read a byte denoting the board ID, used for device identification
  byte board_id = 0;
  board_id = digitalRead(25);                     // shift bits to get a board ID
  board_id = (board_id << 1) + digitalRead(26);
  board_id = (board_id << 1) + digitalRead(32);
  board_id = (board_id << 1) + digitalRead(33);

  Serial.print("Board ID = ");
  Serial.println(board_id);
  return board_id;
}<|MERGE_RESOLUTION|>--- conflicted
+++ resolved
@@ -2626,11 +2626,7 @@
   if (int(temperature) != 0){
     display.print(" T:");
     display.print(temperature);
-<<<<<<< HEAD
-    display.print("°F");
-=======
     display.print("f");
->>>>>>> a036209b
   }
   display.println();
   if (nmea.getHDOP() < 250 && nmea.getNumSatellites() > 0){
