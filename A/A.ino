--- conflicted
+++ resolved
@@ -1,11 +1,7 @@
 //Joseph Hewitt 2023
 //This code is for the ESP32 "Side A" of the wardriver hardware revision 3.
 
-<<<<<<< HEAD
-const String VERSION = "1.0.3";
-=======
 const String VERSION = "1.1.0b1";
->>>>>>> b1e8077f
 
 #include <GParser.h>
 #include <MicroNMEA.h>
